--- conflicted
+++ resolved
@@ -46,14 +46,8 @@
         if idx == core.endIndex {
           return nil
         }
-<<<<<<< HEAD
-        let type = self.core[idx]
-        idx += 1
-        return type
-=======
         defer { idx += 1 }
         return self.core[idx]
->>>>>>> 4a9a6a20
       }
     }
 
@@ -80,11 +74,7 @@
       /// - Requires: The previous value is representable.
       @warn_unused_result
       public func predecessor() -> Index {
-<<<<<<< HEAD
-        var i = _position - 1
-=======
         var i = _position-1
->>>>>>> 4a9a6a20
         let codeUnit = _core[i]
         if _slowPath((codeUnit >> 10) == 0b1101_11) {
           if i != 0 && (_core[i - 1] >> 10) == 0b1101_10 {
