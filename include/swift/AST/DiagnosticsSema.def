//===--- DiagnosticsSema.def - Diagnostics Text -----------------*- C++ -*-===//
//
// This source file is part of the Swift.org open source project
//
// Copyright (c) 2014 - 2017 Apple Inc. and the Swift project authors
// Licensed under Apache License v2.0 with Runtime Library Exception
//
// See https://swift.org/LICENSE.txt for license information
// See https://swift.org/CONTRIBUTORS.txt for the list of Swift project authors
//
//===----------------------------------------------------------------------===//
//
//  This file defines diagnostics emitted during semantic analysis and type
//  checking.
//  Each diagnostic is described using one of three kinds (error, warning, or
//  note) along with a unique identifier, category, options, and text, and is
//  followed by a signature describing the diagnostic argument kinds.
//
//===----------------------------------------------------------------------===//

#if !(defined(DIAG) || (defined(ERROR) && defined(WARNING) && defined(NOTE)))
#  error Must define either DIAG or the set {ERROR,WARNING,NOTE}
#endif

#ifndef ERROR
#  define ERROR(ID,Options,Text,Signature)   \
  DIAG(ERROR,ID,Options,Text,Signature)
#endif

#ifndef WARNING
#  define WARNING(ID,Options,Text,Signature) \
  DIAG(WARNING,ID,Options,Text,Signature)
#endif

#ifndef NOTE
#  define NOTE(ID,Options,Text,Signature) \
  DIAG(NOTE,ID,Options,Text,Signature)
#endif


NOTE(type_declared_here,none,
     "type declared here", ())
NOTE(decl_declared_here,none,
     "%0 declared here", (DeclName))
NOTE(extended_type_declared_here,none,
     "extended type declared here", ())

//------------------------------------------------------------------------------
// Constraint solver diagnostics
//------------------------------------------------------------------------------

ERROR(ambiguous_member_overload_set,none,
      "ambiguous reference to member %0", (DeclName))

ERROR(ambiguous_subscript,none,
      "ambiguous subscript with base type %0 and index type %1",
      (Type, Type))
ERROR(type_not_subscriptable,none,
      "type %0 has no subscript members",
      (Type))

ERROR(could_not_find_tuple_member,none,
      "value of tuple type %0 has no member %1", (Type, DeclName))

ERROR(could_not_find_value_member,none,
      "value of type %0 has no member %1", (Type, DeclName))
ERROR(could_not_find_type_member,none,
      "type %0 has no member %1", (Type, DeclName))

ERROR(could_not_find_enum_case,none,
      "enum type %0 has no case %1; did you mean %2", (Type, DeclName, DeclName))

NOTE(did_you_mean_raw_type,none,
     "did you mean to specify a raw type on the enum declaration?", ())

NOTE(any_as_anyobject_fixit, none,
     "cast 'Any' to 'AnyObject' or use 'as!' to force downcast to a more specific type to access members", ())

ERROR(expected_argument_in_contextual_member,none,
      "member %0 expects argument of type %1", (DeclName, Type))
ERROR(expected_parens_in_contextual_member,none,
      "member %0 is a function; did you mean to call it?", (DeclName))

ERROR(expected_result_in_contextual_member,none,
      "member %0 in %2 produces result of type %1, but context expects %2",
      (DeclName, Type, Type))

ERROR(unexpected_argument_in_contextual_member,none,
      "member %0 takes no arguments", (DeclName))
ERROR(unexpected_parens_in_contextual_member,none,
      "member %0 is not a function", (DeclName))

ERROR(could_not_use_value_member,none,
      "member %1 cannot be used on value of type %0", (Type, DeclName))
ERROR(could_not_use_type_member,none,
      "member %1 cannot be used on type %0", (Type, DeclName))

ERROR(could_not_use_type_member_on_instance,none,
      "static member %1 cannot be used on instance of type %0",
      (Type, DeclName))
ERROR(could_not_use_enum_element_on_instance,none,
      "enum element %0 cannot be referenced as an instance member",
      (DeclName))
ERROR(could_not_use_type_member_on_protocol_metatype,none,
      "static member %1 cannot be used on protocol metatype %0",
      (Type, DeclName))
ERROR(could_not_use_instance_member_on_type,none,
      "instance member %1 cannot be used on type %0",
      (Type, DeclName))
ERROR(could_not_use_member_on_existential,none,
      "member %1 cannot be used on value of protocol type %0; use a generic"
      " constraint instead",
      (Type, DeclName))

ERROR(candidate_inaccessible,none,
      "%0 is inaccessible due to "
      "'%select{private|fileprivate|internal|%error|%error}1' protection level",
      (DeclName, Accessibility))

NOTE(note_candidate_inaccessible,none,
     "%0 is inaccessible due to "
     "'%select{private|fileprivate|internal|%error|%error}1' protection level",
     (DeclName, Accessibility))

ERROR(init_candidate_inaccessible,none,
      "%0 initializer is inaccessible due to "
      "'%select{private|fileprivate|internal|%error|%error}1' protection level",
      (Type, Accessibility))

ERROR(all_candidates_inaccessible,none,
      "all %0 candidates are inaccessible",
      (DeclName))

ERROR(cannot_pass_rvalue_mutating_subelement,none,
      "cannot use mutating member on immutable value: %0",
      (StringRef))
ERROR(cannot_pass_rvalue_mutating,none,
      "cannot use mutating member on immutable value of type %0",
      (Type))
ERROR(cannot_pass_rvalue_mutating_getter_subelement,none,
      "cannot use mutating getter on immutable value: %0",
      (StringRef))
ERROR(cannot_pass_rvalue_mutating_getter,none,
      "cannot use mutating getter on immutable value of type %0",
      (Type))

ERROR(expression_too_complex,none,
      "expression was too complex to be solved in reasonable time; "
      "consider breaking up the expression into distinct sub-expressions", ())

ERROR(value_type_comparison_with_nil_illegal_did_you_mean,none,
      "value of type %0 cannot be compared by reference; "
      "did you mean to compare by value?",
      (Type))
ERROR(value_type_comparison_with_nil_illegal,none,
      "type %0 is not optional, value can never be nil",
      (Type))

ERROR(cannot_match_expr_pattern_with_value,none,
      "expression pattern of type %0 cannot match values of type %1",
      (Type, Type))
ERROR(cannot_match_unresolved_expr_pattern_with_value,none,
      "pattern cannot match values of type %0",
      (Type))

ERROR(cannot_reference_compare_types,none,
      "cannot check reference equality of functions; operands here have types "
      "%1 and %2",
      (StringRef, Type, Type))

ERROR(cannot_apply_binop_to_args,none,
      "binary operator '%0' cannot be applied to operands of type "
      "%1 and %2",
      (StringRef, Type, Type))

ERROR(cannot_apply_binop_to_same_args,none,
      "binary operator '%0' cannot be applied to two %1 operands",
      (StringRef, Type))

ERROR(cannot_apply_unop_to_arg,none,
      "unary operator '%0' cannot be applied to an operand of type %1",
      (StringRef, Type))

ERROR(cannot_apply_lvalue_unop_to_subelement,none,
      "cannot pass immutable value to mutating operator: %0",
      (StringRef))
ERROR(cannot_apply_lvalue_unop_to_rvalue,none,
      "cannot pass immutable value of type %0 to mutating operator",
      (Type))


ERROR(cannot_apply_lvalue_binop_to_subelement,none,
      "left side of mutating operator isn't mutable: %0", (StringRef))
ERROR(cannot_apply_lvalue_binop_to_rvalue,none,
      "left side of mutating operator has immutable type %0", (Type))

ERROR(cannot_subscript_with_index,none,
      "cannot subscript a value of type %0 with an index of type %1",
      (Type, Type))

ERROR(cannot_subscript_base,none,
      "cannot subscript a value of type %0",
      (Type))

ERROR(cannot_subscript_ambiguous_base,none,
      "cannot subscript a value of incorrect or ambiguous type", ())

ERROR(cannot_subscript_nil_literal,none,
      "cannot subscript a nil literal value", ())

ERROR(cannot_pass_rvalue_inout_subelement,none,
      "cannot pass immutable value as inout argument: %0",
      (StringRef))
ERROR(cannot_pass_rvalue_inout,none,
      "cannot pass immutable value of type %0 as inout argument",
      (Type))

ERROR(cannot_assign_to_literal,none,
      "cannot assign to a literal value", ())

ERROR(cannot_call_with_no_params,none,
      "cannot invoke %select{|initializer for type }1'%0' with no arguments",
      (StringRef, bool))

ERROR(cannot_call_with_params, none,
      "cannot invoke %select{|initializer for type }2'%0' with an argument list"
      " of type '%1'", (StringRef, StringRef, bool))

NOTE(pointer_init_to_type,none,
      "Pointer conversion restricted: use '.assumingMemoryBound(to:)' or '.bindMemory(to:capacity:)' to view memory as a type.", ())

ERROR(cannot_call_non_function_value,none,
      "cannot call value of non-function type %0", (Type))

ERROR(wrong_argument_labels_overload,none,
      "argument labels '%0' do not match any available overloads", (StringRef))

ERROR(no_candidates_match_result_type,none,
      "no '%0' candidates produce the expected contextual result type %1",
      (StringRef, Type))

ERROR(candidates_no_match_result_type,none,
      "'%0' produces %1, not the expected contextual result type %2",
      (StringRef, Type, Type))



ERROR(invalid_callee_result_type,none,
      "cannot convert call result type %0 to expected type %1",
      (Type, Type))


ERROR(cannot_invoke_closure,none,
      "cannot invoke closure expression with an argument list of type '%0'",
      (StringRef))
ERROR(cannot_invoke_closure_type,none,
      "cannot invoke closure of type %0 with an argument list of type '%1'",
      (Type, StringRef))

ERROR(cannot_infer_closure_type,none,
      "unable to infer closure type in the current context", ())
ERROR(cannot_infer_closure_result_type,none,
      "unable to infer complex closure return type; "
      "add explicit type to disambiguate", ())

ERROR(incorrect_explicit_closure_result,none,
      "declared closure result %0 is incompatible with contextual type %1",
      (Type, Type))

ERROR(cannot_call_function_value,none,
      "cannot invoke value of function type with argument list '%0'",
      (StringRef))
ERROR(cannot_call_value_of_function_type,none,
      "cannot invoke value of type %0 with argument list '%1'",
      (Type, StringRef))

NOTE(suggest_expected_match,none,
     "%select{expected an argument list|produces result}0 of type '%1'",
     (bool, StringRef))

NOTE(suggest_partial_overloads,none,
      "overloads for '%1' exist with these %select{"
      "partially matching parameter lists|result types}0: %2",
      (bool, StringRef, StringRef))

NOTE(no_binary_op_overload_for_enum_with_payload,none,
      "binary operator '%0' cannot be synthesized for enums "
      "with associated values",
      (StringRef))

ERROR(cannot_convert_initializer_value,none,
      "cannot convert value of type %0 to specified type %1", (Type,Type))
ERROR(cannot_convert_initializer_value_protocol,none,
      "value of type %0 does not conform to specified type %1", (Type,Type))
ERROR(cannot_convert_initializer_value_nil,none,
      "nil cannot initialize specified type %0", (Type))

ERROR(cannot_convert_to_return_type,none,
      "cannot convert return expression of type %0 to return type %1",
      (Type,Type))
ERROR(cannot_convert_to_return_type_protocol,none,
      "return expression of type %0 does not conform to %1", (Type,Type))
ERROR(cannot_convert_to_return_type_nil,none,
      "nil is incompatible with return type %0", (Type))

ERROR(cannot_convert_thrown_type,none,
      "thrown expression type %0 does not conform to 'Error'", (Type))
ERROR(cannot_throw_error_code,none,
      "thrown error code type %0 does not conform to 'Error'; construct an %1 "
      "instance", (Type, Type))

ERROR(cannot_throw_nil,none,
      "cannot infer concrete Error for thrown 'nil' value", ())


ERROR(cannot_convert_raw_initializer_value,none,
      "cannot convert value of type %0 to raw type %1", (Type,Type))
ERROR(cannot_convert_raw_initializer_value_nil,none,
      "cannot convert nil to raw type %0", (Type))

ERROR(cannot_convert_default_arg_value,none,
      "default argument value of type %0 cannot be converted to type %1",
      (Type,Type))
ERROR(cannot_convert_default_arg_value_protocol,none,
      "default argument value of type %0 does not conform to %1", (Type,Type))
ERROR(cannot_convert_default_arg_value_nil,none,
      "nil default argument value of cannot be converted to type %0", (Type))

ERROR(cannot_convert_argument_value,none,
      "cannot convert value of type %0 to expected argument type %1",
      (Type,Type))
ERROR(cannot_convert_argument_value_protocol,none,
      "argument type %0 does not conform to expected type %1", (Type, Type))
ERROR(cannot_convert_partial_argument_value_protocol,none,
      "in argument type %0, %1 does not conform to expected type %2", (Type, Type, Type))

ERROR(cannot_convert_argument_value_nil,none,
      "nil is not compatible with expected argument type %0", (Type))

ERROR(cannot_convert_closure_result,none,
      "cannot convert value of type %0 to closure result type %1",
      (Type,Type))
ERROR(cannot_convert_closure_result_protocol,none,
      "result value of type %0 does not conform to closure result type %1",
      (Type, Type))
ERROR(cannot_convert_closure_result_nil,none,
      "nil is not compatible with closure result type %0", (Type))

ERROR(destructor_not_accessible,none,
      "deinitializers cannot be accessed", ())

// Array Element
ERROR(cannot_convert_array_element,none,
      "cannot convert value of type %0 to expected element type %1",
      (Type,Type))
ERROR(cannot_convert_array_element_protocol,none,
      "value of type %0 does not conform to expected element type %1",
      (Type, Type))
ERROR(cannot_convert_array_element_nil,none,
      "nil is not compatible with expected element type %0", (Type))

// Dictionary Key
ERROR(cannot_convert_dict_key,none,
      "cannot convert value of type %0 to expected dictionary key type %1",
      (Type,Type))
ERROR(cannot_convert_dict_key_protocol,none,
      "value of type %0 does not conform to expected dictionary key type %1",
      (Type, Type))
ERROR(cannot_convert_dict_key_nil,none,
      "nil is not compatible with expected dictionary key type %0", (Type))

// Dictionary Value
ERROR(cannot_convert_dict_value,none,
      "cannot convert value of type %0 to expected dictionary value type %1",
      (Type,Type))
ERROR(cannot_convert_dict_value_protocol,none,
      "value of type %0 does not conform to expected dictionary value type %1",
      (Type, Type))
ERROR(cannot_convert_dict_value_nil,none,
      "nil is not compatible with expected dictionary value type %0", (Type))

// Coerce Expr
ERROR(cannot_convert_coerce,none,
      "cannot convert value of type %0 to type %1 in coercion",
      (Type,Type))
ERROR(cannot_convert_coerce_protocol,none,
      "value of type %0 does not conform to %1 in coercion",
      (Type, Type))
ERROR(cannot_convert_coerce_nil,none,
      "nil is not compatible with type %0 in coercion", (Type))

// Assign Expr
ERROR(cannot_convert_assign,none,
      "cannot assign value of type %0 to type %1",
      (Type,Type))
ERROR(cannot_convert_assign_protocol,none,
      "value of type %0 does not conform to %1 in assignment",
      (Type, Type))
ERROR(cannot_convert_assign_nil,none,
      "nil cannot be assigned to type %0", (Type))


ERROR(throws_functiontype_mismatch,none,
      "invalid conversion from throwing function of type %0 to "
      "non-throwing function type %1", (Type, Type))
ERROR(noescape_functiontype_mismatch,none,
      "invalid conversion from non-escaping function of type %0 to "
      "potentially escaping function type %1", (Type, Type))

// Key-path expressions.
ERROR(expr_keypath_no_objc_runtime,none,
      "'#keyPath' can only be used with the Objective-C runtime", ())
ERROR(expression_unused_keypath_result,none,
      "result of '#keyPath' is unused", ())
ERROR(expr_keypath_non_objc_property,none,
      "argument of '#keyPath' refers to non-'@objc' property %0",
      (DeclName))
WARNING(expr_keypath_swift3_objc_inference,none,
        "argument of '#keyPath' refers to property %0 in %1 that depends on "
        "'@objc' attribute inference deprecated in Swift 4",
        (DeclName, Identifier))
ERROR(expr_keypath_type_of_property,none,
      "cannot refer to type member %0 within instance of type %1",
      (DeclName, Type))
ERROR(expr_keypath_generic_type,none,
      "'#keyPath' cannot refer to generic type %0", (DeclName))
ERROR(expr_keypath_not_property,none,
      "'#keyPath' cannot refer to %0 %1", (DescriptiveDeclKind, DeclName))
ERROR(expr_keypath_mutating_getter,none,
      "'#keyPath' cannot refer to %0, which has a mutating getter",
      (DeclName))
ERROR(expr_keypath_empty,none,
      "empty '#keyPath' does not refer to a property", ())
ERROR(expr_unsupported_objc_key_path_component,none,
      "an Objective-C key path cannot contain "
      "%select{BAD|subscript|BAD|BAD|optional-forcing|optional-chaining|BAD} "
      "components",
      (unsigned))
ERROR(expr_unsupported_objc_key_path_compound_name,none,
      "an Objective-C key path cannot reference a declaration with a "
      "compound name", ())
ERROR(expr_keypath_no_keypath_type,none,
      "broken standard library: no 'KeyPath' type found", ())
ERROR(expr_swift_keypath_invalid_component,none,
      "invalid component of Swift key path", ())
ERROR(expr_swift_keypath_not_starting_with_type,none,
      "a Swift key path must begin with a type", ())
<<<<<<< HEAD
ERROR(expr_swift_keypath_unimplemented_component,none,
      "key path support for %0 components is not implemented", (StringRef))
=======
ERROR(expr_smart_keypath_value_covert_to_contextual_type,none,
      "KeyPath value type %0 cannot be converted to contextual type %1",
      (Type, Type))
>>>>>>> 61c2f2ce

// Selector expressions.
ERROR(expr_selector_no_objc_runtime,none,
      "'#selector' can only be used with the Objective-C runtime", ())
ERROR(expr_selector_module_missing,none,
      "import the 'ObjectiveC' module to use '#selector'", ())
ERROR(expr_selector_no_declaration,none,
      "argument of '#selector' does not refer to an '@objc' method, property, "
      "or initializer", ())
ERROR(expr_selector_not_method,none,
      "argument of '#selector' cannot refer to %select{local|global}0 "
      "function %1", (bool, DeclName))
ERROR(expr_selector_expected_property,none,
      "cannot reference %1 %2 as a property; remove '%select{getter|setter}0:'",
      (bool, DescriptiveDeclKind, DeclName))
ERROR(expr_selector_not_property,none,
      "argument of '#selector' cannot refer to %select{variable|parameter}0 %1",
      (bool, DeclName))
ERROR(expr_selector_expected_method,none,
      "use 'getter:'%select{| or 'setter:'}0 to refer to the Objective-C getter"
      "%select{| or setter}0 of property %1%select{|, respectively}0",
      (bool, DeclName))
NOTE(expr_selector_add_modifier,none,
     "add '%select{getter|setter}0:' to reference the Objective-C "
     "%select{getter|setter}0 for %1", (bool, DeclName))
ERROR(expr_selector_property_not_settable,none,
      "argument of '#selector(setter:)' refers to non-settable %0 %1",
      (DescriptiveDeclKind, DeclName))
ERROR(expr_selector_property_setter_inaccessible,none,
      "setter of %0 %1 is inaccessible", (DescriptiveDeclKind, DeclName))
ERROR(expr_selector_not_objc,none,
      "argument of '#selector' refers to %0 %1 that is not exposed to "
      "Objective-C",
      (DescriptiveDeclKind, DeclName))
NOTE(make_decl_objc,none,
     "add '@objc' to expose this %0 to Objective-C",
     (DescriptiveDeclKind))
WARNING(expr_selector_swift3_objc_inference,none,
        "argument of '#selector' refers to %0 %1 in %2 that depends on "
        "'@objc' attribute inference deprecated in Swift 4",
        (DescriptiveDeclKind, DeclName, Identifier))

// Selectors-as-string-literals.
WARNING(selector_literal_invalid,none,
        "string literal is not a valid Objective-C selector", ())
WARNING(selector_literal_undeclared,none,
        "no method declared with Objective-C selector %0", (ObjCSelector))
WARNING(selector_literal_deprecated,none,
        "use of string literal for Objective-C selectors is deprecated; "
        "use '#selector' or explicitly construct a 'Selector'", ())
WARNING(selector_literal_deprecated_suggest,none,
        "use of string literal for Objective-C selectors is deprecated; "
        "use '#selector' instead", ())
WARNING(selector_construction_suggest,none,
        "use '#selector' instead of explicitly constructing a 'Selector'", ())
NOTE(selector_construction_suppress_warning,none,
     "wrap the selector name in parentheses to suppress this warning", ())

ERROR(cannot_return_value_from_void_func,none,
      "unexpected non-void return value in void function", ())

//------------------------------------------------------------------------------
// Name Binding
//------------------------------------------------------------------------------

ERROR(sema_no_import,Fatal,
      "no such module '%0'", (StringRef))
ERROR(sema_no_import_repl,none,
      "no such module '%0'", (StringRef))
NOTE(sema_no_import_no_sdk,none,
     "did you forget to set an SDK using -sdk or SDKROOT?", ())
NOTE(sema_no_import_no_sdk_xcrun,none,
     "use \"xcrun swiftc\" to select the default macOS SDK "
     "installed with Xcode", ())
WARNING(sema_import_current_module,none,
        "this file is part of module %0; ignoring import", (Identifier))
WARNING(sema_import_current_module_with_file,none,
        "file '%0' is part of module %1; ignoring import",
        (StringRef, Identifier))
ERROR(sema_opening_import,Fatal,
      "opening import file for module %0: %1", (Identifier, StringRef))

ERROR(serialization_load_failed,Fatal,
      "failed to load module %0", (Identifier))
ERROR(serialization_malformed_module,Fatal,
      "malformed module file: %0", (StringRef))
ERROR(serialization_module_too_new,Fatal,
      "module file was created by a newer version of the compiler: %0",
      (StringRef))
ERROR(serialization_module_language_version_mismatch,Fatal,
      "module compiled with Swift %0 cannot be imported in Swift %1: %2",
      (StringRef, StringRef, StringRef))
ERROR(serialization_module_too_old,Fatal,
      "module file was created by an older version of the compiler; "
      "rebuild %0 and try again: %1",
      (Identifier, StringRef))
ERROR(serialization_missing_single_dependency,Fatal,
      "missing required module '%0'", (StringRef))
ERROR(serialization_missing_dependencies,Fatal,
      "missing required modules: %0", (StringRef))
ERROR(serialization_missing_shadowed_module,Fatal,
      "cannot load underlying module for %0", (Identifier))
ERROR(serialization_name_mismatch,Fatal,
      "cannot load module '%0' as %1", (StringRef, Identifier))
ERROR(serialization_name_mismatch_repl,none,
      "cannot load module '%0' as %1", (StringRef, Identifier))
ERROR(serialization_target_incompatible,Fatal,
      "module file was created for incompatible target %0: %1",
      (StringRef, StringRef))
ERROR(serialization_target_incompatible_repl,none,
      "module file was created for incompatible target %0: %1",
      (StringRef, StringRef))
ERROR(serialization_target_too_new,Fatal,
      "module file's minimum deployment target is %0 v%1.%2%select{|.%3}3: %4",
      (StringRef, unsigned, unsigned, unsigned, StringRef))
ERROR(serialization_target_too_new_repl,none,
      "module file's minimum deployment target is %0 v%1.%2%select{|.%3}3: %4",
      (StringRef, unsigned, unsigned, unsigned, StringRef))

ERROR(serialization_fatal,Fatal,
      "fatal error encountered while reading from module '%0'; "
      "please file a bug report with your project and the crash log",
      (StringRef))
NOTE(serialization_compatibility_version_mismatch,none,
     "compiling as Swift %0, with '%1' built as Swift %2 "
     "(this is supported but may expose additional compiler issues)",
     (StringRef, StringRef, StringRef))

ERROR(reserved_member_name,none,
      "type member may not be named %0, since it would conflict with the"
      " 'foo.%1' expression", (DeclName, StringRef))

ERROR(invalid_redecl,none,"invalid redeclaration of %0", (DeclName))
NOTE(invalid_redecl_prev,none,
     "%0 previously declared here", (DeclName))

ERROR(ambiguous_type_base,none,
      "%0 is ambiguous for type lookup in this context", (Identifier))
ERROR(invalid_member_type,none,
      "%0 is not a member type of %1", (Identifier, Type))
ERROR(invalid_member_type_suggest,none,
      "%0 does not have a member type named %1; did you mean %2?",
      (Type, Identifier, Identifier))
ERROR(invalid_member_reference,none,
      "%0 %1 is not a member type of %2",
      (DescriptiveDeclKind, Identifier, Type))
ERROR(ambiguous_member_type,none,
      "ambiguous type name %0 in %1", (Identifier, Type))
ERROR(no_module_type,none,
      "no type named %0 in module %1", (Identifier, Identifier))
ERROR(ambiguous_module_type,none,
      "ambiguous type name %0 in module %1", (Identifier, Identifier))
ERROR(use_nonmatching_operator,none,
      "%0 is not a %select{binary|prefix unary|postfix unary}1 operator",
      (Identifier, unsigned))
ERROR(broken_associated_type_witness,none,
      "reference to invalid associated type %0 of type %1", (DeclName, Type))

ERROR(unspaced_binary_operator_fixit,none,
      "missing whitespace between %0 and %1 operators",
      (Identifier, Identifier, bool))
ERROR(unspaced_binary_operator,none,
      "ambiguous missing whitespace between unary and binary operators", ())
NOTE(unspaced_binary_operators_candidate,none,
     "could be %select{binary|postfix}2 %0 and %select{prefix|binary}2 %1",
     (Identifier, Identifier, bool))
ERROR(unspaced_unary_operator,none,
      "unary operators may not be juxtaposed; parenthesize inner expression",
      ())


ERROR(use_unresolved_identifier,none,
      "use of unresolved %select{identifier|operator}1 %0", (DeclName, bool))
NOTE(confusable_character,none,
      "%select{identifier|operator}0 '%1' contains possibly confused characters; "
      "did you mean to use '%2'?",
      (bool, StringRef, StringRef))
ERROR(use_undeclared_type,none,
      "use of undeclared type %0", (Identifier))
ERROR(use_undeclared_type_did_you_mean,none,
      "use of undeclared type %0; did you mean to use '%1'?", (Identifier, StringRef))
NOTE(note_typo_candidate_implicit_member,none,
     "did you mean the implicitly-synthesized %1 '%0'?", (StringRef, StringRef))
NOTE(note_remapped_type,none,
     "did you mean to use '%0'?", (StringRef))
ERROR(identifier_init_failure,none,
      "could not infer type for %0", (Identifier))
ERROR(pattern_used_in_type,none,
      "%0 used within its own type", (Identifier))
NOTE(note_module_as_type,none,
     "cannot use module %0 as a type", (Identifier))

ERROR(use_unknown_object_literal_protocol,none,
     "cannot deduce protocol for %0 literal", (StringRef))
ERROR(object_literal_default_type_missing,none,
     "could not infer type of %0 literal", (StringRef))
NOTE(object_literal_resolve_import,none,
     "import %0 to use '%1' as the default %2 literal type",
     (StringRef, StringRef, StringRef))

ERROR(use_local_before_declaration,none,
      "use of local variable %0 before its declaration", (DeclName))
ERROR(unsupported_existential_type,none,
      "protocol %0 can only be used as a generic constraint because it has "
      "Self or associated type requirements", (Identifier))

ERROR(decl_does_not_exist_in_module,none,
      "%select{%error|type|struct|class|enum|protocol|variable|function}0 "
      "%1 does not exist in module %2",
      (/*ImportKind*/ unsigned, Identifier, Identifier))
ERROR(imported_decl_is_wrong_kind,none,
      "%0 was imported as '%1', but is a "
      "%select{%error|type|struct|class|enum|protocol|variable|function}2",
      (Identifier, StringRef, /*ImportKind*/ unsigned))
ERROR(ambiguous_decl_in_module,none,
      "ambiguous name %0 in module %1", (Identifier, Identifier))

ERROR(module_not_testable,none,
      "module %0 was not compiled for testing", (Identifier))

// Operator decls
ERROR(ambiguous_operator_decls,none,
      "ambiguous operator declarations found for operator", ())
NOTE(found_this_operator_decl,none,
     "found this matching operator declaration", ())
ERROR(operator_redeclared,none,
      "operator redeclared", ())
NOTE(previous_operator_decl,none,
     "previous operator declaration here", ())
ERROR(declared_operator_without_operator_decl,none,
      "operator implementation without matching operator declaration", ())
ERROR(declared_unary_op_without_attribute,none,
      "unary operator implementation must have a 'prefix' or 'postfix' modifier", ())
ERROR(unary_op_missing_prepos_attribute,none,
      "%select{prefix|postfix}0 unary operator missing "
      "'%select{prefix|postfix}0' modifier", (bool))
NOTE(unary_operator_declaration_here,none,
   "%select{prefix|postfix}0 operator found here", (bool))
ERROR(invalid_arg_count_for_operator,none,
      "operators must have one or two arguments", ())
ERROR(operator_in_local_scope,none,
      "operator functions can only be declared at global or in type scope", ())
ERROR(nonstatic_operator_in_type,none,
      "operator %0 declared in type %1 must be 'static'", (Identifier, Type))
ERROR(nonfinal_operator_in_class,none,
      "operator %0 declared in non-final class %1 must be 'final'",
      (Identifier, Type))
ERROR(operator_in_unrelated_type,none,
      "member operator %2%select{| of protocol %0}1 must have at least one "
      "argument of type %select{%0|'Self'}1", (Type, bool, DeclName))

// Precedence groups
ERROR(ambiguous_precedence_groups,none,
      "multiple precedence groups found", ())
NOTE(found_this_precedence_group,none,
     "found this matching precedence group", ())
ERROR(unknown_precedence_group,none,
      "unknown precedence group %0", (Identifier))
ERROR(precedence_group_cycle,none,
      "cycle in higherThan relation: %0", (StringRef))
ERROR(precedence_group_lower_within_module,none,
      "precedence group cannot be given lower precedence than group in same"
      " module; make the other precedence group higher than this one instead",
      ())
NOTE(precedence_group_declared_here,none,"precedence group declared here",
      ())
ERROR(precedence_group_redeclared,none,
      "precedence group redeclared", ())
NOTE(previous_precedence_group_decl,none,
     "previous precedence group declaration here", ())

//------------------------------------------------------------------------------
// Type Check Coercions
//------------------------------------------------------------------------------

ERROR(tuple_conversion_not_expressible,none,
      "cannot express tuple conversion %0 to %1", (Type, Type))
ERROR(load_of_explicit_lvalue,none,
      "%0 variable is not being passed by reference", (Type))

//------------------------------------------------------------------------------
// Expression Type Checking Errors
//------------------------------------------------------------------------------
ERROR(types_not_convertible,none,
      "%1 is not %select{convertible to|a subtype of}0 %2",
      (bool, Type, Type))
NOTE(in_cast_expr_types,none,
      "in cast from type %0 to %1",
      (Type, Type))

ERROR(types_not_convertible_use_bool_value,none,
      "%0 is not convertible to %1; did you mean %0.boolValue", (Type, Type))

ERROR(tuple_types_not_convertible_nelts,none,
      "%0 is not convertible to %1, "
      "tuples have a different number of elements", (Type, Type))

ERROR(tuple_types_not_convertible,none,
      "tuple type %0 is not convertible to tuple %1", (Type, Type))

ERROR(invalid_force_unwrap,none,
      "cannot force unwrap value of non-optional type %0", (Type))
ERROR(invalid_optional_chain,none,
      "cannot use optional chaining on non-optional value of type %0",
      (Type))
ERROR(if_expr_cases_mismatch,none,
      "result values in '? :' expression have mismatching types %0 and %1",
      (Type, Type))

ERROR(did_not_call_function_value,none,
      "function value was used as a property; add () to call it",
      ())
ERROR(did_not_call_function,none,
      "function %0 was used as a property; add () to call it",
      (Identifier))
ERROR(did_not_call_method,none,
      "method %0 was used as a property; add () to call it",
      (Identifier))

ERROR(init_not_instance_member,none,
      "'init' is a member of the type; use 'type(of: ...)' to initialize "
      "a new object of the same dynamic type", ())
ERROR(super_initializer_not_in_initializer,none,
      "'super.init' cannot be called outside of an initializer", ())

WARNING(isa_is_always_true,none, "'%0' test is always true",
        (StringRef))
WARNING(isa_is_foreign_check,none,
      "'is' test is always true because %0 is a Core Foundation type",
      (Type))
WARNING(conditional_downcast_coercion,none,
      "conditional cast from %0 to %1 always succeeds",
      (Type, Type))

WARNING(forced_downcast_noop,none,
        "forced cast of %0 to same type has no effect", (Type))

WARNING(forced_downcast_coercion,none,
      "forced cast from %0 to %1 always succeeds; did you mean to use 'as'?",
      (Type, Type))

// Note: the Boolean at the end indicates whether bridging is required after
// the cast.
WARNING(downcast_same_type,none,
        "forced cast from %0 to %1 %select{only unwraps optionals|only unwraps "
        "and bridges}3; did you mean to use '%2'%select{| with 'as'}3?",
        (Type, Type, StringRef, bool))

// The unsigned value can be 0 (types are equal), 1 (types implicitly convert),
// or 2 (types bridge).
WARNING(conditional_downcast_same_type,none,
        "conditional downcast from %0 to %1 %select{does nothing|"
        "is equivalent to an implicit conversion to an optional %1|is a "
        "bridging conversion; did you mean to use 'as'?}2",
        (Type, Type, unsigned))
WARNING(is_expr_same_type,none,
        "checking a value with optional type %0 against dynamic type %1 "
        "succeeds whenever the value is non-'nil'; did you mean to use "
        "'!= nil'?", (Type, Type))
WARNING(downcast_to_unrelated,none,
        "cast from %0 to unrelated type %1 always fails", (Type, Type))
ERROR(downcast_to_more_optional,none,
      "cannot downcast from %0 to a more optional type %1",
      (Type, Type))
ERROR(optional_chain_noop,none,
      "optional chain has no effect, expression already produces %0",
      (Type))
ERROR(optional_chain_isnt_chaining,none,
      "'?' must be followed by a call, member lookup, or subscript",
      ())
ERROR(pattern_in_expr,none,
      "%0 cannot appear in an expression", (PatternKind))
NOTE(note_call_to_operator,none,
     "in call to operator %0", (Identifier))
NOTE(note_call_to_func,none,
     "in call to function %0", (Identifier))
NOTE(note_call_to_initializer,none,
     "in call to initializer", ())
NOTE(note_init_parameter,none,
     "in initialization of parameter %0", (Identifier))


ERROR(missing_nullary_call,none,
     "function produces expected type %0; did you mean to call it with '()'?",
     (Type))
ERROR(missing_unwrap_optional,none,
      "value of optional type %0 not unwrapped; did you mean to use '!' "
      "or '?'?",
     (Type))
ERROR(missing_unwrap_optional_try,none,
      "value of optional type %0 not unwrapped; did you mean to use 'try!' "
      "or chain with '?'?",
     (Type))
ERROR(missing_forced_downcast,none,
      "%0 is not convertible to %1; "
      "did you mean to use 'as!' to force downcast?", (Type, Type))
WARNING(missing_forced_downcast_swift3_compat_warning,none,
        "bridging %0 to %1 may fail at runtime and will become a checked "
        "cast in Swift 4; did you mean to use 'as!' to force downcast?",
        (Type, Type))
ERROR(missing_explicit_conversion,none,
      "%0 is not implicitly convertible to %1; "
      "did you mean to use 'as' to explicitly convert?", (Type, Type))
ERROR(missing_address_of,none,
      "passing value of type %0 to an inout parameter requires explicit '&'",
      (Type))
ERROR(extra_address_of,none,
      "'&' used with non-inout argument of type %0",
      (Type))
ERROR(extra_address_of_unsafepointer,none,
      "'&' is not allowed passing array value as %0 argument",
      (Type))

ERROR(missing_init_on_metatype_initialization,none,
      "initializing from a metatype value must reference 'init' explicitly",
      ())
ERROR(extra_argument_labels,none,
      "extraneous argument label%select{|s}0 '%1' in %select{call|subscript}2",
      (bool, StringRef, bool))
ERROR(missing_argument_labels,none,
      "missing argument label%select{|s}0 '%1' in %select{call|subscript}2",
      (bool, StringRef, bool))
ERROR(wrong_argument_labels,none,
      "incorrect argument label%select{|s}0 in %select{call|subscript}3 "
      "(have '%1', expected '%2')",
      (bool, StringRef, StringRef, bool))
ERROR(extra_named_single_element_tuple,none,
      "cannot treat single-element named tuple as a scalar; use '.%0' to "
      "access its element", (StringRef))
ERROR(argument_out_of_order_named_named,none,
      "argument %0 must precede argument %1", (Identifier, Identifier))
ERROR(argument_out_of_order_named_unnamed,none,
      "argument %0 must precede unnamed argument #%1", (Identifier, unsigned))
ERROR(argument_out_of_order_unnamed_named,none,
      "unnamed argument #%0 must precede argument %1", (unsigned, Identifier))
ERROR(argument_out_of_order_unnamed_unnamed,none,
      "unnamed argument #%0 must precede unnamed argument #%1",
      (unsigned, unsigned))

ERROR(member_shadows_global_function,none,
      "use of %0 refers to %1 %2 rather than %3 %4 in %5 %6",
      (DeclName, DescriptiveDeclKind, DeclName, DescriptiveDeclKind, DeclName,
       DescriptiveDeclKind, DeclName))

ERROR(instance_member_use_on_type,none,
      "instance member %1 cannot be used on type %0; "
      "did you mean to use a value of this type instead?", (Type, DeclName))
ERROR(instance_member_in_initializer,none,
      "cannot use instance member %0 within property initializer; "
      "property initializers run before 'self' is available", (DeclName))
ERROR(instance_member_in_default_parameter,none,
      "cannot use instance member %0 as a default parameter", (DeclName))

ERROR(invalid_initialization_parameter_same_type,none,
      "invalid initializer call with same type %0 as parameter", (Type))

ERROR(missing_argument_named,none,
      "missing argument for parameter %0 in call", (Identifier))
ERROR(missing_argument_positional,none,
      "missing argument for parameter #%0 in call", (unsigned))
ERROR(extra_argument_named,none,
      "extra argument %0 in call", (Identifier))
ERROR(extra_argument_positional,none,
      "extra argument in call", ())
ERROR(extra_argument_to_nullary_call,none,
      "argument passed to call that takes no arguments", ())
ERROR(extra_trailing_closure_in_call,none,
      "extra trailing closure passed in call", ())
ERROR(no_accessible_initializers,none,
      "%0 cannot be constructed because it has no accessible initializers",
      (Type))
ERROR(non_nominal_no_initializers,none,
      "non-nominal type %0 does not support explicit initialization",
      (Type))
ERROR(unbound_generic_parameter,none,
      "generic parameter %0 could not be inferred", (Type))
ERROR(unbound_generic_parameter_cast,none,
      "generic parameter %0 could not be inferred in cast to %1", (Type, Type))
NOTE(archetype_declared_in_type,none,
     "%0 declared as parameter to type %1", (Type, Type))
NOTE(unbound_generic_parameter_explicit_fix,none,
     "explicitly specify the generic arguments to fix this issue", ())


ERROR(string_index_not_integer,none,
      "String may not be indexed with %0, it has variable size elements",
      (Type))
NOTE(string_index_not_integer_note,none,
     "consider using an existing high level algorithm, "
     "str.startIndex.advanced(by: n), or a projection like str.utf8", ())

ERROR(invalid_c_function_pointer_conversion_expr,none,
      "a C function pointer can only be formed from a reference to a 'func' or "
      "a literal closure", ())
ERROR(c_function_pointer_from_method,none,
      "a C function pointer cannot be formed from a method", ())
ERROR(c_function_pointer_from_generic_function,none,
      "a C function pointer cannot be formed from a reference to a generic "
      "function", ())
ERROR(c_function_pointer_from_function_with_context,none,
      "a C function pointer cannot be formed from a "
      "%select{local function|closure}0 that captures "
      "%select{context|generic parameters|dynamic Self type}1",
      (bool, unsigned))

//------------------------------------------------------------------------------
// Type Check Declarations
//------------------------------------------------------------------------------

ERROR(var_type_not_materializable,none,
      "variable has type %0 which includes nested inout parameters",
      (Type))
ERROR(param_type_non_materializable_tuple,none,
      "named parameter has type %0 which includes nested inout parameters",
      (Type))
ERROR(enum_element_not_materializable,none,
      "enum case has type %0 which includes nested inout parameters",
      (Type))

ERROR(missing_initializer_def,PointsToFirstBadToken,
      "initializer requires a body", ())

// Attributes
ERROR(attr_decl_attr_now_on_type,none,
      "%0 is now an attribute on a parameter type, "
      "instead of on the parameter itself", (StringRef))

ERROR(operator_not_func,none,
      "operators must be declared with 'func'", ())
ERROR(redefining_builtin_operator,none,
      "cannot declare a custom %0 '%1' operator", (StringRef, StringRef))
ERROR(attribute_requires_operator_identifier,none,
      "'%0' requires a function with an operator identifier", (StringRef))
ERROR(attribute_requires_single_argument,none,
      "'%0' requires a function with one argument", (StringRef))

ERROR(var_parameter_not_allowed,none,
      "parameters may not have the 'var' specifier", ())


ERROR(mutating_invalid_global_scope,none,
      "'mutating' is only valid on methods", ())
ERROR(mutating_invalid_classes,none,
      "'mutating' isn't valid on methods in classes or class-bound protocols",
      ())
ERROR(functions_mutating_and_not,none,
      "method may not be declared both mutating and nonmutating", ())
ERROR(static_functions_not_mutating,none,
      "static functions may not be declared mutating", ())

ERROR(transparent_stored_property,none,
      "@_transparent cannot be applied to stored properties", ())
ERROR(transparent_in_protocols_not_supported,none,
      "@_transparent is not supported on declarations within protocols", ())
ERROR(transparent_in_classes_not_supported,none,
      "@_transparent is not supported on declarations within classes", ())

ERROR(invalid_iboutlet,none,
      "only instance properties can be declared @IBOutlet", ())
ERROR(iboutlet_nonobjc_class,none,
      "@IBOutlet property cannot %select{have|be an array of}0 "
      "non-'@objc' class type %1", (bool, Type))
ERROR(iboutlet_nonobjc_protocol,none,
      "@IBOutlet property cannot %select{have|be an array of}0 "
      "non-'@objc' protocol type %1", (bool, Type))
ERROR(iboutlet_nonobject_type,none,
      "@IBOutlet property cannot %select{have|be an array of}0 "
      "non-object type %1", (bool, Type))
ERROR(iboutlet_only_mutable,none,
      "@IBOutlet attribute requires property to be mutable", ())
ERROR(iboutlet_non_optional,none,
      "@IBOutlet property has non-optional type %0", (Type))
NOTE(note_make_optional,none,
      "add '?' to form the optional type %0", (Type))
NOTE(note_make_implicitly_unwrapped_optional,none,
      "add '!' to form the implicitly unwrapped optional type %0", (Type))

ERROR(invalid_ibdesignable_extension,none,
      "@IBDesignable can only be applied to classes and extensions "
      "of classes", ())
ERROR(invalid_ibinspectable,none,
      "only instance properties can be declared @%0", (StringRef))
ERROR(invalid_ibaction_decl,none,
      "only instance methods can be declared @IBAction", ())
ERROR(invalid_ibaction_result,none,
      "methods declared @IBAction must return 'Void' (not %0)", (Type))
ERROR(invalid_ibaction_argument_count,none,
      "@IBAction methods %select{must have a single argument"
      "|can only have up to 2 arguments}0", (bool))
ERROR(ibaction_nonobjc_class_argument,none,
      "argument to @IBAction method cannot have non-'@objc' class type %0",
      (Type))
ERROR(ibaction_nonobject_argument,none,
      "argument to @IBAction method cannot have non-object type %0", (Type))
ERROR(no_objc_tagged_pointer_not_class_protocol,none,
      "@unsafe_no_objc_tagged_pointer can only be applied to class protocols",
      ())
ERROR(swift_native_objc_runtime_base_not_on_root_class,none,
      "@_swift_native_objc_runtime_base_not_on_root_class can only be applied "
      "to root classes", ())

ERROR(cdecl_not_at_top_level,none,
      "@_cdecl can only be applied to global functions", ())
ERROR(cdecl_empty_name,none,
      "@_cdecl symbol name cannot be empty", ())
ERROR(cdecl_throws,none,
      "raising errors from @_cdecl functions is not supported", ())

ERROR(attr_methods_only,none,
      "only methods can be declared %0", (DeclAttribute))
ERROR(access_control_in_protocol,none,
      "%0 modifier cannot be used in protocols", (DeclAttribute))
ERROR(access_control_setter,none,
      "'%select{private|fileprivate|internal|public|open}0(set)' modifier can only "
      "be applied to variables and subscripts",
      (Accessibility))
ERROR(access_control_setter_read_only,none,
      "'%select{private|fileprivate|internal|public|%error}0(set)' modifier cannot be "
      "applied to %select{constants|read-only variables|read-only properties"
      "|read-only subscripts}1",
      (Accessibility, unsigned))
ERROR(access_control_setter_more,none,
      "%select{private|fileprivate|internal|public|%error}0 "
      "%select{variable|property|subscript}1 cannot have "
      "%select{%error|a fileprivate|an internal|a public|an open}2 setter",
      (Accessibility, unsigned, Accessibility))
WARNING(access_control_ext_member_more,none,
    "declaring %select{%error|a fileprivate|an internal|a public|open}0 %1 in "
    "%select{a private|a fileprivate|an internal|public|%error}2 extension",
    (Accessibility, DescriptiveDeclKind, Accessibility))
ERROR(access_control_ext_requirement_member_more,none,
    "cannot declare %select{%error|a fileprivate|an internal|a public|an open}0 %1 "
    "in an extension with %select{private|fileprivate|internal|public|%error}2 "
    "requirements",
    (Accessibility, DescriptiveDeclKind, Accessibility))
ERROR(access_control_extension_more,none,
      "extension of %select{private|fileprivate|internal|%error|%error}0 %1 cannot "
      "be declared %select{%error|fileprivate|internal|public|%error}2",
      (Accessibility, DescriptiveDeclKind, Accessibility))
ERROR(access_control_extension_open,none,
      "extensions cannot use 'open' as their default access; use 'public'",
      ())
ERROR(access_control_open_bad_decl,none,
      "only classes and overridable class members can be declared 'open';"
      " use 'public'", ())

ERROR(invalid_decl_attribute_simple,none,
      "attribute cannot be applied to declaration", ())
ERROR(invalid_decl_attribute,none,
      "%0 cannot be applied to this declaration", (DeclAttribute))
ERROR(invalid_decl_modifier,none,
      "%0 modifier cannot be applied to this declaration", (DeclAttribute))
ERROR(attribute_does_not_apply_to_type,none,
      "attribute does not apply to type", ())
ERROR(optional_attribute_non_protocol,none,
      "'optional' can only be applied to protocol members", ())
ERROR(optional_attribute_non_objc_protocol,none,
      "'optional' can only be applied to members of an @objc protocol", ())
ERROR(optional_attribute_missing_explicit_objc,none,
      "'optional' requirements are an Objective-C compatibility feature; add '@objc'",
      ())
ERROR(objcmembers_attribute_nonclass,none,
      "'@objcMembers' attribute can only be applied to a class", ())
ERROR(optional_attribute_initializer,none,
      "'optional' cannot be applied to an initializer", ())
ERROR(unavailable_method_non_objc_protocol,none,
      "protocol members can only be marked unavailable in an @objc protocol",
      ())
ERROR(missing_in_class_init_1,none,
      "stored property %0 requires an initial value%select{| or should be "
      "@NSManaged}1", (Identifier, bool))
ERROR(missing_in_class_init_2,none,
      "stored properties %0 and %1 require initial values%select{| or should "
      "be @NSManaged}2",
      (Identifier, Identifier, bool))
ERROR(missing_in_class_init_3plus,none,
      "stored properties %0, %1, %select{and %2|%2, and others}3 "
      "require initial values%select{| or should be @NSManaged}4",
      (Identifier, Identifier, Identifier, bool, bool))
NOTE(requires_stored_property_inits_here,none,
     "%select{superclass|class}1 %0 requires all stored properties to have "
     "initial values%select{| or use @NSManaged}2", (Type, bool, bool))
ERROR(class_without_init,none,
      "class %0 has no initializers", (Type))
NOTE(note_no_in_class_init_1,none,
     "stored property %0 without initial value prevents synthesized "
     "initializers",
     (Identifier))
NOTE(note_no_in_class_init_2,none,
     "stored properties %0 and %1 without initial values prevent synthesized "
     "initializers",
     (Identifier, Identifier))
NOTE(note_no_in_class_init_3plus,none,
     "stored properties %0, %1, %select{and %2|%2, and others}3 "
     "without initial values prevent synthesized initializers",
     (Identifier, Identifier, Identifier, bool))
ERROR(missing_unimplemented_init_runtime,none,
      "standard library error: missing _unimplementedInitializer", ())
ERROR(missing_undefined_runtime,none,
      "standard library error: missing _undefined", ())
WARNING(unsupported_synthesize_init_variadic,none,
        "synthesizing a variadic inherited initializer for subclass %0 is "
        "unsupported",
        (Type))
NOTE(variadic_superclass_init_here,none,
     "variadic superclass initializer defined here", ())

WARNING(expr_dynamic_lookup_swift3_objc_inference,none,
        "reference to %0 %1 of %2 depends on '@objc' attribute inference "
        "deprecated in Swift 4",
        (DescriptiveDeclKind, DeclName, Identifier))

// Alignment attribute
ERROR(alignment_not_power_of_two,none,
      "alignment value must be a power of two", ())

// Indirect enums
ERROR(indirect_case_without_payload,none,
      "enum case %0 without associated value cannot be 'indirect'", (Identifier))
ERROR(indirect_case_in_indirect_enum,none,
      "enum case in 'indirect' enum cannot also be 'indirect'", ())

// Variables (var and let).
ERROR(unimplemented_static_var,none,
      "%select{ERROR|static|class}1 stored properties not supported"
      "%select{ in this context| in generic types| in classes}0"
      "%select{|; did you mean 'static'?}2",
      (unsigned, StaticSpellingKind, unsigned))
ERROR(observingprop_requires_initializer,none,
      "non-member observing properties require an initializer", ())
ERROR(global_requires_initializer,none,
      "global '%select{var|let}0' declaration requires an initializer expression"
      "%select{ or getter/setter specifier|}0", (bool))
ERROR(static_requires_initializer,none,
      "%select{ERROR|'static var'|'class var'|}0 declaration requires an initializer "
      "expression or getter/setter specifier", (StaticSpellingKind))
ERROR(pattern_type_access,none,
      "%select{%select{variable|constant}0|property}1 "
      "%select{must be declared %select{"
      "%select{private|fileprivate|internal|%error|%error}3|private or fileprivate}4"
      "|cannot be declared %select{%error|fileprivate|internal|public|open}3}2 "
      "because its type uses "
      "%select{a private|a fileprivate|an internal|%error|%error}5 type",
      (bool, bool, bool, Accessibility, bool, Accessibility))
WARNING(pattern_type_access_warn,none,
        "%select{%select{variable|constant}0|property}1 "
        "%select{should be declared %select{private|fileprivate|internal|%error|%error}5"
        "|should not be declared %select{in this context|fileprivate|internal|public|open}3}2 "
        "because its type uses "
        "%select{a private|a fileprivate|an internal|%error|%error}5 type",
        (bool, bool, bool, Accessibility, bool, Accessibility))
ERROR(pattern_type_access_inferred,none,
      "%select{%select{variable|constant}0|property}1 "
      "%select{must be declared %select{"
      "%select{private|fileprivate|internal|%error|%error}3|private or fileprivate}4"
      "|cannot be declared %select{%error|fileprivate|internal|public|open}3}2 "
      "because its type %6 uses "
      "%select{a private|a fileprivate|an internal|%error|%error}5 type",
      (bool, bool, bool, Accessibility, bool, Accessibility, Type))
WARNING(pattern_type_access_inferred_warn,none,
        "%select{%select{variable|constant}0|property}1 "
        "%select{should be declared %select{private|fileprivate|internal|%error|%error}5"
        "|should not be declared %select{in this context|fileprivate|internal|public|open}3}2 "
        "because its type %6 uses "
        "%select{a private|a fileprivate|an internal|%error|%error}5 type",
        (bool, bool, bool, Accessibility, bool, Accessibility, Type))
ERROR(pattern_binds_no_variables,none,
      "%select{property|global variable}0 declaration does not bind any "
      "variables",
      (unsigned))

ERROR(nscoding_unstable_mangled_name,none,
      "%select{private|fileprivate|nested|local|generic}0 class %1 has an "
      "unstable name when archiving via 'NSCoding'",
      (unsigned, Type))
WARNING(nscoding_unstable_mangled_name_warn,none,
        "%select{private|fileprivate|nested|local|generic}0 class %1 has an "
        "unstable name when archiving via 'NSCoding'",
        (unsigned, Type))
NOTE(unstable_mangled_name_add_objc,none,
     "for new classes, add '@objc' to specify a unique, prefixed Objective-C "
     "runtime name", ())
NOTE(unstable_mangled_name_add_NSKeyedArchiverClassName,none,
     "for compatibility with existing archives, use '@NSKeyedArchiverClassName' "
     "to record the Swift 3 mangled name", ())
NOTE(add_NSKeyedArchiverEncodeNonGenericSubclassesOnly_attr,none,
     "generic class %0 should not be archived directly; "
     "add @NSKeyedArchiverEncodeNonGenericSubclassesOnly "
     "and only archive specific subclasses of this class", (Type))

ERROR(attr_NSKeyedArchiverClassName_generic,none,
      "'@NSKeyedArchiverClassName' cannot be applied to generic class %0",
      (Type))

// Generic types
ERROR(unsupported_type_nested_in_generic_function,none,
      "type %0 cannot be nested in generic function %1",
      (Identifier, Identifier))
ERROR(unsupported_type_nested_in_generic_closure,none,
      "type %0 cannot be nested in closure in generic context",
      (Identifier))
ERROR(unsupported_type_nested_in_protocol,none,
      "type %0 cannot be nested in protocol %1",
      (Identifier, Identifier))
ERROR(unsupported_type_nested_in_protocol_extension,none,
      "type %0 cannot be nested in protocol extension of %1",
      (Identifier, Identifier))
ERROR(unsupported_nested_protocol,none,
      "protocol %0 cannot be nested inside another declaration",
      (Identifier))

// Type aliases
ERROR(type_alias_underlying_type_access,none,
      "type alias %select{must be declared %select{"
      "%select{private|fileprivate|internal|%error|%error}2|private or fileprivate}3"
      "|cannot be declared %select{%error|fileprivate|internal|public|open}1}0 "
      "because its underlying type uses "
      "%select{a private|a fileprivate|an internal|%error|%error}2 type",
      (bool, Accessibility, Accessibility, bool))
WARNING(type_alias_underlying_type_access_warn,none,
        "type alias %select{should be declared "
        "%select{private|fileprivate|internal|%error|%error}2"
        "|should not be declared %select{%error|fileprivate|internal|public|open}1}0 "
        "because its underlying type uses "
        "%select{a private|a fileprivate|an internal|%error|%error}2 type",
        (bool, Accessibility, Accessibility, bool))

// Subscripts
ERROR(subscript_type_access,none,
      "subscript %select{must be declared "
      "%select{private|fileprivate|internal|%error|%error}1"
      "|cannot be declared %select{%error|fileprivate|internal|public|open}1}0 "
      "because its %select{index|element type}3 uses "
      "%select{a private|a fileprivate|an internal|%error|%error}2 type",
      (bool, Accessibility, Accessibility, bool))
WARNING(subscript_type_access_warn,none,
        "subscript %select{should be declared "
        "%select{private|fileprivate|internal|%error|%error}2"
        "|should not be declared %select{in this context|fileprivate|internal|public|open}1}0 "
        "because its %select{index|element type}3 uses "
        "%select{a private|a fileprivate|an internal|%error|%error}2 type",
        (bool, Accessibility, Accessibility, bool))

// Functions
ERROR(function_type_access,none,
      "%select{function|method|initializer}4 "
      "%select{must be declared %select{"
      "%select{private|fileprivate|internal|%error|%error}1|private or fileprivate}2"
      "|cannot be declared %select{%error|fileprivate|internal|public|open}1}0 "
      "because its %select{parameter|result}5 uses "
      "%select{a private|a fileprivate|an internal|%error|%error}3 type",
      (bool, Accessibility, bool, Accessibility, unsigned, bool))
WARNING(function_type_access_warn,none,
        "%select{function|method|initializer}4 "
        "%select{should be declared %select{private|fileprivate|internal|%error|%error}3"
        "|should not be declared %select{in this context|fileprivate|internal|public|open}1}0 "
        "because its %select{parameter|result}5 uses "
        "%select{a private|a fileprivate|an internal|%error|%error}3 type",
        (bool, Accessibility, bool, Accessibility, unsigned, bool))
ERROR(noreturn_not_supported,none,
      "'@noreturn' has been removed; functions that never return should have a "
      "return type of 'Never' instead", ())

// Extensions
ERROR(non_nominal_extension,none,
      "non-nominal type %0 cannot be extended", (Type))
ERROR(extension_access_with_conformances,none,
      "%0 modifier cannot be used with extensions that declare "
      "protocol conformances", (DeclAttribute))
ERROR(extension_metatype,none,
      "cannot extend a metatype %0", (Type))
ERROR(extension_specialization,none,
      "constrained extension must be declared on the unspecialized generic "
      "type %0 with constraints specified by a 'where' clause", (Identifier))
ERROR(extension_stored_property,none,
      "extensions may not contain stored properties", ())
ERROR(extension_nongeneric_trailing_where,none,
      "trailing 'where' clause for extension of non-generic type %0", (Type))
ERROR(extension_constrained_inheritance,none,
      "extension of type %0 with constraints cannot have an "
      "inheritance clause", (Type))
ERROR(extension_protocol_inheritance,none,
      "extension of protocol %0 cannot have an inheritance clause", (Type))
ERROR(extension_protocol_via_typealias,none,
      "protocol %0 in the module being compiled cannot be extended via a "
      "type alias", (Type))
ERROR(objc_generic_extension_using_type_parameter,none,
      "extension of a generic Objective-C class cannot access the class's "
      "generic parameters at runtime", ())
NOTE(objc_generic_extension_using_type_parameter_here,none,
     "generic parameter used here", ())

// Protocols
ERROR(type_does_not_conform,none,
      "type %0 does not conform to protocol %1", (Type, Type))
ERROR(cannot_use_nil_with_this_type,none,
      "nil cannot be used in context expecting type %0", (Type))

ERROR(use_of_equal_instead_of_equality,none,
      "use of '=' in a boolean context, did you mean '=='?", ())


ERROR(protocol_does_not_conform_objc,none,
      "using %0 as a concrete type conforming to protocol %1 is not supported",
      (Type, Type))
ERROR(protocol_does_not_conform_static,none,
      "%0 cannot be used as a type conforming to protocol %1 because %1 "
      "has static requirements",
      (Type, Type))
ERROR(protocol_derivation_is_broken,none,
      "protocol %0 is broken; cannot derive conformance for type %1", (Type, Type))
ERROR(type_does_not_inherit,none,
      "%0 requires that %1 inherit from %2", (Type, Type, Type))
NOTE(type_does_not_inherit_requirement,none,
     "requirement specified as %0 : %1%2", (Type, Type, StringRef))
ERROR(types_not_equal,none,
      "%0 requires the types %1 and %2 be equivalent",
      (Type, Type, Type))
NOTE(types_not_equal_requirement,none,
     "requirement specified as %0 == %1%2", (Type, Type, StringRef))
ERROR(non_class_cannot_conform_to_class_protocol,none,
      "non-class type %0 cannot conform to class protocol %1",
      (Type, Type))
ERROR(cf_class_cannot_conform_to_objc_protocol,none,
      "Core Foundation class %0 cannot conform to @objc protocol %1 because "
      "Core Foundation types are not classes in Objective-C",
      (Type, Type))
ERROR(objc_runtime_visible_cannot_conform_to_objc_protocol,none,
      "class %0 cannot conform to @objc protocol %1 because "
      "the class is only visible via the Objective-C runtime",
      (Type, Type))
ERROR(protocol_has_missing_requirements,none,
      "type %0 cannot conform to protocol %1 because it has requirements that "
      "cannot be satisfied", (Type, Type))
ERROR(protocol_has_missing_requirements_versioned,none,
      "type %0 cannot conform to protocol %1 (compiled with Swift %2) because "
      "it has requirements that could not be loaded in Swift %3",
      (Type, Type, clang::VersionTuple, clang::VersionTuple))
ERROR(requirement_restricts_self,none,
      "%0 requirement %1 cannot add constraint '%2%select{:|:| ==|:}3 %4' on "
      "'Self'",
      (DescriptiveDeclKind, DeclName, StringRef, unsigned, StringRef))
WARNING(requirement_restricts_self_swift3,none,
        "adding constraint '%2%select{:|:| ==|:}3 %4' on 'Self' via %0 "
        "requirement %1 is deprecated in Swift 3",
        (DescriptiveDeclKind, DeclName, StringRef, unsigned, StringRef))
ERROR(witness_argument_name_mismatch,none,
      "%select{method|initializer}0 %1 has different argument names from those "
      "required by protocol %2 (%3)", (bool, DeclName, Type, DeclName))
ERROR(witness_initializer_not_required,none,
      "initializer requirement %0 can only be satisfied by a `required` "
      "initializer in%select{| the definition of}1 non-final class %2",
      (DeclName, bool, Type))
ERROR(witness_initializer_failability,none,
      "non-failable initializer requirement %0"
      "%select{| in Objective-C protocol}1 cannot be satisfied by a "
      "failable initializer ('init%select{?|!}1')",
      (DeclName, bool))
ERROR(witness_self_non_subtype,none,
      "protocol %0 requirement %1 cannot be satisfied by a non-final class "
      "(%2) because it uses 'Self' in a non-parameter, non-result type "
      "position",
      (Type, DeclName, Type))
ERROR(witness_requires_dynamic_self,none,
      "method %0 in non-final class %1 must return `Self` to conform to "
      "protocol %2",
      (DeclName, Type, Type))
ERROR(witness_not_accessible_proto,none,
      "%select{initializer %1|method %1|%select{|setter for }2property %1"
      "|subscript%select{| setter}2}0 must be declared "
      "%select{%error|fileprivate|internal|public|%error}3 because it matches a "
      "requirement in %select{private|fileprivate|internal|public|%error}4 protocol "
      "%5",
      (RequirementKind, DeclName, bool, Accessibility, Accessibility, DeclName))
ERROR(witness_not_accessible_type,none,
      "%select{initializer %1|method %1|%select{|setter for }2property %1"
      "|subscript%select{| setter}2}0 must be as accessible as its enclosing "
      "type because it matches a requirement in protocol %5",
      (RequirementKind, DeclName, bool, Accessibility, Accessibility, DeclName))
ERROR(type_witness_not_accessible_proto,none,
      "%0 %1 must be declared %select{%error|fileprivate|internal|public|%error}2 "
      "because it matches a requirement in "
      "%select{%error|fileprivate|internal|public|%error}2 protocol %3",
      (DescriptiveDeclKind, DeclName, Accessibility, DeclName))
ERROR(type_witness_not_accessible_type,none,
      "%0 %1 must be as accessible as its enclosing type because it "
      "matches a requirement in protocol %3",
      (DescriptiveDeclKind, DeclName, Accessibility, DeclName))

ERROR(protocol_refine_access,none,
      "%select{protocol must be declared %select{"
      "%select{private|fileprivate|internal|%error|%error}2"
      "|private or fileprivate}3 because it refines"
      "|%select{%error|fileprivate|internal|public|%error}1 protocol cannot "
      "refine}0 %select{a private|a fileprivate|an internal|%error|%error}2 protocol",
      (bool, Accessibility, Accessibility, bool))
WARNING(protocol_refine_access_warn,none,
        "%select{protocol should be declared "
        "%select{private|fileprivate|internal|%error|%error}2 because it refines"
        "|%select{in this context|fileprivate|internal|public|%error}1 protocol should not "
        "refine}0 %select{a private|a fileprivate|an internal|%error|%error}2 protocol",
        (bool, Accessibility, Accessibility, bool))
ERROR(protocol_property_must_be_computed_var,none,
      "immutable property requirement must be declared as 'var' with a "
      "'{ get }' specifier", ())
ERROR(protocol_property_must_be_computed,none,
      "property in protocol must have explicit { get } or { get set } specifier",
      ())
NOTE(inherited_protocol_does_not_conform,none,
     "type %0 does not conform to inherited protocol %1", (Type, Type))
NOTE(no_witnesses,none,
     "protocol requires "
     "%select{initializer %1|function %1|property %1|subscript}0 with type %2"
     "%select{|; do you want to add a stub?}3",
     (RequirementKind, DeclName, Type, bool))
NOTE(missing_witnesses_general,none, "do you want to add protocol stubs?",
     ())
NOTE(ambiguous_witnesses,none,
     "multiple matching "
     "%select{initializers named %1|functions named %1|properties named %1|"
     "subscript operators}0 with type %2", (RequirementKind, DeclName, Type))
NOTE(ambiguous_witnesses_wrong_name,none,
     "multiple matching "
     "%select{initializers named %1|functions named %1|properties named %1|"
     "subscript operators}0 with type %2", (RequirementKind, DeclName, Type))
NOTE(no_witnesses_type,none,
     "protocol requires nested type %0; do you want to add it?", (Identifier))
NOTE(default_associated_type_req_fail,none,
     "default type %0 for associated type %1 (from protocol %2) "
     "does not %select{inherit from|conform to}4 %3",
     (Type, DeclName, Type, Type, bool))
ERROR(associated_type_access,none,
      "associated type in "
      "%select{%error|a fileprivate|an internal|a public|%error}0 protocol uses "
      "%select{a private|a fileprivate|an internal|%error|%error}1 type in its "
      "%select{default definition|requirement}2 ",
      (Accessibility, Accessibility, unsigned))
WARNING(associated_type_access_warn,none,
        "associated type in "
        "%select{a private|a fileprivate|an internal|a public|%error}0 protocol uses "
        "%select{a private|a fileprivate|an internal|%error|%error}1 type in its "
        "%select{default definition|requirement}2 ",
        (Accessibility, Accessibility, unsigned))

NOTE(bad_associated_type_deduction,none,
     "unable to infer associated type %0 for protocol %1",
     (DeclName, DeclName))
NOTE(associated_type_deduction_witness_failed,none,
     "inferred type %1 (by matching requirement %0) is invalid: "
     "does not %select{inherit from|conform to}3 %2",
     (DeclName, Type, DeclName, bool))
NOTE(ambiguous_associated_type_deduction,none,
     "ambiguous inference of associated type %0: %1 vs. %2",
     (DeclName, Type, Type))
NOTE(associated_type_deduction_witness,none,
     "matching requirement %0 to this declaration inferred associated type to "
     "%1",
     (DeclName, Type))
NOTE(associated_type_deduction_default,none,
     "using associated type default %0", (Type))
NOTE(ambiguous_witnesses_type,none,
     "multiple matching types named %0", (Identifier))
NOTE(protocol_witness_exact_match,none,
     "candidate exactly matches%0", (StringRef))
NOTE(protocol_witness_renamed,none,
     "rename to %0 to satisfy this requirement%1", (DeclName, StringRef))
NOTE(protocol_witness_kind_conflict,none,
     "candidate is not %select{an initializer|a function|a variable|"
     "a subscript}0", (RequirementKind))
NOTE(protocol_witness_type_conflict,none,
     "candidate has non-matching type %0%1", (Type, StringRef))

NOTE(protocol_witness_optionality_conflict,none,
     "candidate %select{type has|result type has|parameter type has|"
     "parameter types have|result and parameter types have}0 incorrect "
     "optionality%1",
     (unsigned, StringRef))
ERROR(err_protocol_witness_optionality,none,
      "%select{type|result|parameter|parameters|"
      "result and parameters}0 of %1 %select{has|has|has|have|have|}0"
      " different optionality than required by protocol %2",
      (unsigned, DeclName, DeclName))
WARNING(warn_protocol_witness_optionality,none,
      "%select{type|result|parameter|parameters|"
      "result and parameters}0 of %1 %select{has|has|has|have|have|}0"
      " different optionality than expected by protocol %2",
      (unsigned, DeclName, DeclName))

NOTE(protocol_witness_static_conflict,none,
     "candidate operates on %select{a type|an instance}0, not "
     "%select{an instance|a type}0 as required", (bool))
NOTE(protocol_witness_prefix_postfix_conflict,none,
     "candidate is %select{|prefix, |postfix, }1not "
     "%select{prefix|postfix}0 as required", (bool, unsigned))
NOTE(protocol_witness_mutating_conflict,none,
     "candidate is marked 'mutating' but protocol does not allow it", ())
NOTE(protocol_witness_settable_conflict,none,
     "candidate is not settable, but protocol requires it", ())
NOTE(protocol_witness_rethrows_conflict,none,
     "candidate is not 'rethrows', but protocol requires it", ())
NOTE(protocol_witness_throws_conflict,none,
     "candidate throws, but protocol does not allow it", ())
NOTE(protocol_witness_not_objc,none,
     "candidate is explicitly '@nonobjc'", ())

NOTE(protocol_witness_type,none,
     "possibly intended match", ())
NOTE(protocol_witness_nonconform_type,none,
     "possibly intended match %0 does not "
     "%select{inherit from|conform to}2 %1", (Type, Type, bool))

NOTE(protocol_requirement_here,none,
     "requirement %0 declared here", (DeclName))
NOTE(protocol_conformance_here,none,
     "%select{|class }0%1 declares conformance to protocol %2 here",
     (bool, DeclName, DeclName))
NOTE(declared_protocol_conformance_here,none,
     "%select{%0 inherits conformance to protocol %2 from superclass|"
     "%0 declares conformance to protocol %2|"
     "%0 implicitly conforms to protocol %2 (via conformance to %3)|"
     "%0 implicitly conforms to protocol %2}1 here",
     (Type, unsigned, DeclName, DeclName))

WARNING(witness_unavailable,none,
        "unavailable %0 %1 was used to satisfy a requirement of protocol %2",
        (DescriptiveDeclKind, DeclName, DeclName))

ERROR(redundant_conformance,none,
      "redundant conformance of %0 to protocol %1", (Type, DeclName))
WARNING(redundant_conformance_adhoc,none,
        "conformance of %0 to protocol %1 was already stated in "
        "%select{the protocol's|the type's}2 module %3",
        (Type, DeclName, bool, Identifier))
NOTE(redundant_conformance_witness_ignored,none,
     "%0 %1 will not be used to satisfy the conformance to %2",
     (DescriptiveDeclKind, DeclName, DeclName))

// "Near matches"
WARNING(optional_req_near_match,none,
        "%0 %1 nearly matches optional requirement %2 of protocol %3",
        (DescriptiveDeclKind, DeclName, DeclName, DeclName))
NOTE(optional_req_nonobjc_near_match_add_objc,none,
     "add '@objc' to provide an Objective-C entrypoint", ())
NOTE(optional_req_near_match_move,none,
     "move %0 to %select{an|another}1 extension to silence this warning",
     (DeclName, unsigned))
NOTE(optional_req_near_match_nonobjc,none,
     "add '@nonobjc' to silence this %select{warning|error}0", (bool))
NOTE(optional_req_near_match_accessibility,none,
     "make %0 %select{ERROR|private|private|non-public|non-public}1 to silence this "
     "warning", (DeclName, Accessibility))

// Protocols and existentials
ERROR(assoc_type_outside_of_protocol,none,
      "associated type %0 can only be used with a concrete type or "
      "generic parameter base", (Identifier))
ERROR(typealias_outside_of_protocol,none,
      "type alias %0 can only be used with a concrete type or "
      "generic parameter base", (Identifier))

ERROR(circular_protocol_def,none,
      "circular protocol inheritance %0", (StringRef))
NOTE(protocol_here,none,
     "protocol %0 declared here", (Identifier))
ERROR(objc_protocol_inherits_non_objc_protocol,none,
      "@objc protocol %0 cannot refine non-@objc protocol %1", (Type, Type))
WARNING(protocol_composition_with_postfix,none,
        "protocol-constrained type with postfix '%0' is ambiguous "
        "and will be rejected in future version of Swift", (StringRef))

ERROR(invalid_protocol_composition_member,none,
      "non-protocol, non-class type %0 cannot be used within a "
      "protocol-constrained type", (Type))
ERROR(protocol_composition_one_class,none,
      "protocol-constrained type cannot contain class %0 because it already "
      "contains class %1", (Type, Type))

ERROR(requires_conformance_nonprotocol,none,
      "type %0 constrained to non-protocol type %1", (TypeLoc, TypeLoc))
ERROR(requires_not_suitable_archetype,none,
      "%select{|first |second }0type %1 in %select{conformance|same-type}2 "
      "requirement does not refer to a generic parameter or associated type",
      (int, TypeLoc, int))
ERROR(requires_no_same_type_archetype,none,
      "neither type in same-type refers to a generic parameter or "
      "associated type",
      ())
ERROR(requires_generic_params_made_equal,none,
      "same-type requirement makes generic parameters %0 and %1 equivalent",
      (Type, Type))
ERROR(requires_generic_param_made_equal_to_concrete,none,
      "same-type requirement makes generic parameter %0 non-generic",
      (Type))
ERROR(recursive_type_reference,none,
      "%0 %1 references itself", (DescriptiveDeclKind, Identifier))
ERROR(recursive_requirement_reference,none,
      "type may not reference itself as a requirement",())
ERROR(recursive_same_type_constraint,none,
      "same-type constraint %0 == %1 is recursive", (Type, Type))
ERROR(recursive_superclass_constraint,none,
      "superclass constraint %0 : %1 is recursive", (Type, Type))
ERROR(requires_same_type_conflict,none,
      "%select{associated type|generic parameter}0 %1 cannot be equal to "
      "both %2 and %3", (bool, Type, Type, Type))
ERROR(requires_generic_param_same_type_does_not_conform,none,
      "same-type constraint type %0 does not conform to required protocol %1",
      (Type, Identifier))
ERROR(requires_same_concrete_type,none,
      "generic signature requires types %0 and %1 to be the same", (Type, Type))
ERROR(protocol_typealias_conflict, none,
      "type alias %0 requires types %1 and %2 to be the same",
      (Identifier, Type, Type))
WARNING(redundant_conformance_constraint,none,
        "redundant conformance constraint %0: %1", (Type, ProtocolDecl *))
NOTE(redundant_conformance_here,none,
     "conformance constraint %1: %2 %select{written here|implied here|"
     "inferred from type here}0",
     (unsigned, Type, ProtocolDecl *))

WARNING(redundant_same_type_to_concrete,none,
        "redundant same-type constraint %0 == %1", (Type, Type))
NOTE(same_type_redundancy_here,none,
     "same-type constraint %1 == %2 %select{written here|implied here|"
     "inferred from type here}0",
     (unsigned, Type, Type))
ERROR(requires_superclass_conflict,none,
      "%select{generic parameter |protocol |}0%1 cannot be a subclass of both "
      "%2 and %3", (unsigned, Type, Type, Type))
WARNING(redundant_superclass_constraint,none,
        "redundant superclass constraint %0 : %1", (Type, Type))
NOTE(superclass_redundancy_here,none,
     "superclass constraint %1 : %2 %select{written here|implied here|"
     "inferred from type here}0",
     (unsigned, Type, Type))

ERROR(conflicting_layout_constraints,none,
      "%select{generic parameter |protocol |}0%1 has conflicting layout "
      "constraints %2 and %3",
      (unsigned, Type, LayoutConstraint, LayoutConstraint))
WARNING(redundant_layout_constraint,none,
        "redundant layout constraint %0 : %1", (Type, LayoutConstraint))
NOTE(previous_layout_constraint, none,
     "layout constraint constraint %1 : %2 %select{written here|implied here|"
     "inferred from type here}0",
     (unsigned, Type, LayoutConstraint))

WARNING(redundant_same_type_constraint,none,
        "redundant same-type constraint %0 == %1", (Type, Type))
NOTE(previous_same_type_constraint, none,
     "previous same-type constraint %1 == %2 "
     "%select{written here|implied here|inferred from type here}0",
     (unsigned, Type, Type))

WARNING(inherited_associated_type_redecl,none,
        "redeclaration of associated type %0 from protocol %1 is better "
        "expressed as a 'where' clause on the protocol", (DeclName, Type))
WARNING(typealias_override_associated_type,none,
        "typealias overriding associated type %0 from protocol %1 is better "
        "expressed as same-type constraint on the protocol", (DeclName, Type))

ERROR(generic_param_access,none,
      "%0 %select{must be declared %select{"
      "%select{private|fileprivate|internal|%error|%error}3|private or fileprivate}4"
      "|cannot be declared %select{%error|fileprivate|internal|public|open}2}1 "
      "because its generic %select{parameter|requirement}5 uses "
      "%select{a private|a fileprivate|an internal|%error|%error}3 type",
      (DescriptiveDeclKind, bool, Accessibility, Accessibility, bool, bool))
WARNING(generic_param_access_warn,none,
        "%0 %select{should be declared "
        "%select{private|fileprivate|internal|%error|%error}3"
        "|should not be declared %select{in this context|fileprivate|internal|public|open}2}1 "
        "because its generic %select{parameter|requirement}5 uses "
        "%select{a private|a fileprivate|an internal|%error|%error}3 type",
        (DescriptiveDeclKind, bool, Accessibility, Accessibility, bool, bool))

ERROR(override_multiple_decls_base,none,
      "declaration %0 cannot override more than one superclass declaration",
      (DeclName))
ERROR(override_multiple_decls_arg_mismatch,none,
      "declaration %0 has different argument names from any potential "
      "overrides", (DeclName))
NOTE(overridden_near_match_here,none,
     "potential overridden %0 %1 here",
      (DescriptiveDeclKind, DeclName))
ERROR(override_decl_extension,none,
      "declarations %select{in extensions|from extensions}0 cannot "
      "%select{override|be overridden}0 yet", (bool))
NOTE(overridden_here,none,
     "overridden declaration is here", ())
ERROR(override_objc_type_mismatch_method,none,
      "overriding method with selector %0 has incompatible type %1",
      (ObjCSelector, Type))
ERROR(override_objc_type_mismatch_subscript,none,
      "overriding %select{|indexed |keyed }0subscript with incompatible type "
      "%1",
      (unsigned, Type))
NOTE(overridden_here_with_type,none,
     "overridden declaration here has type %0", (Type))
ERROR(missing_override,none,
      "overriding declaration requires an 'override' keyword", ())

ERROR(multiple_override,none,
      "%0 has already been overridden", (DeclName))
NOTE(multiple_override_prev,none,
     "%0 previously overridden here", (DeclName))

ERROR(override_unavailable,none,
      "cannot override %0 which has been marked unavailable", (Identifier))
ERROR(override_unavailable_msg, none,
      "cannot override %0 which has been marked unavailable: %1",
      (Identifier, StringRef))

ERROR(override_less_available,none,
      "overriding %0 must be as available as declaration it overrides",
      (Identifier))

ERROR(override_accessor_less_available,none,
      "overriding %0 for %1 must be as available as declaration it overrides",
      (DescriptiveDeclKind, Identifier))

ERROR(override_let_property,none,
      "cannot override immutable 'let' property %0 with the getter of a 'var'",
      (Identifier))


ERROR(override_not_accessible,none,
      "%select{|setter of }0overriding %1 must be as accessible as "
      "%select{its enclosing type|the declaration it overrides}2",
      (bool, DescriptiveDeclKind, bool))

ERROR(override_of_non_open,none,
      "overriding non-open %0 outside of its defining module",
      (DescriptiveDeclKind))

ERROR(method_does_not_override,none,
      "method does not override any method from its superclass", ())
ERROR(property_does_not_override,none,
      "property does not override any property from its superclass", ())
ERROR(subscript_does_not_override,none,
      "subscript does not override any subscript from its superclass", ())
ERROR(initializer_does_not_override,none,
      "initializer does not override a designated initializer from its "
      "superclass", ())
ERROR(failable_initializer_override,none,
      "failable initializer %0 cannot override a non-failable initializer",
      (DeclName))
NOTE(nonfailable_initializer_override_here,none,
     "non-failable initializer %0 overridden here", (DeclName))

NOTE(property_override_here,none,
     "attempt to override property here", ())
NOTE(subscript_override_here,none,
     "attempt to override subscript here", ())
NOTE(convenience_init_override_here,none,
     "attempt to override convenience initializer here", ())
NOTE(override_type_mismatch_with_fixits,none,
     "type does not match superclass %0 with type %1",
     (DescriptiveDeclKind, Type))
NOTE(override_type_mismatch_with_fixits_init,none,
     "type does not match superclass initializer with %select{no arguments|argument %1|arguments %1}0",
     (unsigned, Type))
ERROR(override_nonclass_decl,none,
      "'override' can only be specified on class members", ())
ERROR(override_property_type_mismatch,none,
      "property %0 with type %1 cannot override a property with type %2",
      (Identifier, Type, Type))
ERROR(override_with_stored_property,none,
      "cannot override with a stored property %0", (Identifier))
ERROR(observing_readonly_property,none,
      "cannot observe read-only property %0; it can't change", (Identifier))
ERROR(override_mutable_with_readonly_property,none,
      "cannot override mutable property with read-only property %0",
      (Identifier))
ERROR(override_argument_name_mismatch,none,
      "argument names for %select{method|initializer}0 %1 do not match those "
      "of overridden %select{method|initializer}0 %2",
      (bool, DeclName, DeclName))
ERROR(override_ownership_mismatch,none,
      "cannot override %select{strong|weak|unowned|unowned(unsafe)}0 property "
      "with %select{strong|weak|unowned|unowned(unsafe)}1 property",
      (/*Ownership*/unsigned, /*Ownership*/unsigned))
ERROR(override_class_declaration_in_extension,none,
      "cannot override a non-dynamic class declaration from an extension",
      ())
WARNING(override_class_declaration_in_extension_warning,none,
      "cannot override a non-dynamic class declaration from an extension",
      ())
ERROR(override_throws,none,
      "cannot override non-throwing %select{method|initializer}0 with "
      "throwing %select{method|initializer}0", (bool))
ERROR(override_throws_objc,none,
      "overriding a throwing @objc %select{method|initializer}0 with "
      "a non-throwing %select{method|initializer}0 is not supported", (bool))

ERROR(override_optional_mismatch,none,
      "cannot override %0 %select{parameter|index}1 of type %2 with "
      "non-optional type %3",
      (DescriptiveDeclKind, bool, Type, Type))
ERROR(override_optional_result_mismatch,none,
      "cannot override %0 %select{result|element}1 type %2 with "
      "optional type %3",
      (DescriptiveDeclKind, bool, Type, Type))
WARNING(override_unnecessary_IUO,none,
      "overriding %0 parameter of type %1 with implicitly unwrapped optional "
      "type %2",
      (DescriptiveDeclKind, Type, Type))
WARNING(override_unnecessary_result_IUO,none,
      "overriding %0 optional result type %1 with implicitly unwrapped "
      "optional type %2",
      (DescriptiveDeclKind, Type, Type))
NOTE(override_unnecessary_IUO_remove,none,
     "remove '!' to make the parameter required", ())
NOTE(override_unnecessary_IUO_use_strict,none,
     "use '?' to make the result optional", ())
NOTE(override_unnecessary_IUO_silence,none,
     "add parentheses to silence this warning", ())

ERROR(iuo_in_illegal_position,none,
      "implicitly unwrapped optionals are only allowed at top level and as "
      "function results", ())

ERROR(override_mutable_covariant_property,none,
      "cannot override mutable property %0 of type %1 with covariant type %2",
      (Identifier, Type, Type))
ERROR(override_mutable_covariant_subscript,none,
      "cannot override mutable subscript of type %0 with covariant type %1",
      (Type, Type))
ERROR(decl_already_final,none,
      "static declarations are already final", ())
ERROR(open_decl_cannot_be_final,none,
      "%0 cannot be declared both 'final' and 'open'", (DescriptiveDeclKind))

WARNING(override_swift3_objc_inference,none,
        "override of %0 %1 from extension of %2 depends on deprecated "
        "inference of '@objc'",
        (DescriptiveDeclKind, DeclName, Identifier))

// Inheritance
ERROR(duplicate_inheritance,none,
  "duplicate inheritance from %0", (Type))
ERROR(multiple_inheritance,none,
  "multiple inheritance from classes %0 and %1", (Type, Type))
ERROR(non_class_inheritance,none,
  "non-class type %0 cannot inherit from class %1", (Type, Type))
ERROR(extension_class_inheritance,none,
  "extension of type %0 cannot inherit from class %1", (Type, Type))
ERROR(inheritance_from_non_protocol_or_class,none,
  "inheritance from non-protocol, non-class type %0", (Type))
ERROR(inheritance_from_non_protocol,none,
  "inheritance from non-protocol type %0", (Type))
ERROR(superclass_not_first,none,
  "superclass %0 must appear first in the inheritance clause", (Type))
ERROR(superclass_not_open,none,
  "cannot inherit from non-open class %0 outside of its defining module",
  (Type))
NOTE(superclass_here,none,"superclass is declared here", ())
ERROR(superclass_of_open_not_open,none,
  "superclass %0 of open class must be open", (Type))
ERROR(circular_class_inheritance,none,
      "circular class inheritance %0", (StringRef))
NOTE(class_here,none,
     "class %0 declared here", (Identifier))
ERROR(inheritance_from_final_class,none,
      "inheritance from a final class %0", (Identifier))
ERROR(inheritance_from_unspecialized_objc_generic_class,none,
      "inheritance from a generic Objective-C class %0 must bind "
      "type parameters of %0 to specific concrete types", (Identifier))
ERROR(inheritance_from_class_with_missing_vtable_entries,none,
      "cannot inherit from class %0 because it has overridable members that "
      "could not be loaded",
      (Identifier))
ERROR(inheritance_from_class_with_missing_vtable_entries_versioned,none,
      "cannot inherit from class %0 (compiled with Swift %1) because it has "
      "overridable members that could not be loaded in Swift %2",
      (Identifier, clang::VersionTuple, clang::VersionTuple))
ERROR(inheritance_from_cf_class,none,
      "cannot inherit from Core Foundation type %0", (Identifier))
ERROR(inheritance_from_objc_runtime_visible_class,none,
      "cannot inherit from class %0 because it is only visible via the "
      "Objective-C runtime", (Identifier))
WARNING(class_inherits_anyobject,none,
        "conformance of class %0 to 'AnyObject' is redundant", (Type))

// Enums
ERROR(enum_case_access,none,
      "enum case in %select{%error|a fileprivate|an internal|a public|%error}0 enum "
      "uses %select{a private|a fileprivate|an internal|%error|%error}1 type",
      (Accessibility, Accessibility))
WARNING(enum_case_access_warn,none,
        "enum case in %select{a private|a fileprivate|an internal|a public|%error}0 enum "
        "uses %select{a private|a fileprivate|an internal|%error|%error}1 type",
        (Accessibility, Accessibility))
ERROR(enum_stored_property,none,
      "enums may not contain stored properties", ())

// Enum raw types
ERROR(multiple_enum_raw_types,none,
  "multiple enum raw types %0 and %1", (Type, Type))
ERROR(circular_enum_inheritance,none,
      "circular enum raw types %0", (StringRef))
ERROR(raw_type_not_first,none,
  "raw type %0 must appear first in the enum inheritance clause", (Type))
ERROR(raw_type_not_literal_convertible,none,
      "raw type %0 is not expressible by any literal",
      (Type))
ERROR(enum_raw_type_not_equatable,none,
      "RawRepresentable conformance cannot be synthesized because raw type %0 is not "
      "Equatable", (Type))
ERROR(enum_raw_type_nonconforming_and_nonsynthable,none,
      "%0 declares raw type %1, but does not conform to RawRepresentable "
      "and conformance could not be synthesized", (Type, Type))
NOTE(enum_declares_rawrep_with_raw_type,none,
      "%0 declares raw type %1, which implies RawRepresentable", (Type, Type))
ERROR(enum_raw_type_access,none,
      "enum %select{must be declared %select{"
      "%select{private|fileprivate|internal|%error|%error}2|private or fileprivate}3"
      "|cannot be declared %select{%error|fileprivate|internal|public|open}1}0 "
      "because its raw type uses "
      "%select{a private|a fileprivate|an internal|%error|%error}2 type",
      (bool, Accessibility, Accessibility, bool))
WARNING(enum_raw_type_access_warn,none,
        "enum %select{should be declared "
        "%select{private|fileprivate|internal|%error|%error}2"
        "|should not be declared %select{in this context|fileprivate|internal|public|open}1}0 "
        "because its raw type uses "
        "%select{a private|a fileprivate|an internal|%error|%error}2 type",
        (bool, Accessibility, Accessibility, bool))

NOTE(enum_here,none,
     "enum %0 declared here", (Identifier))
ERROR(empty_enum_raw_type,none,
      "an enum with no cases cannot declare a raw type", ())
ERROR(enum_raw_value_without_raw_type,none,
      "enum case cannot have a raw value if the enum does not have a raw type", ())
ERROR(enum_with_raw_type_case_with_argument,none,
      "enum with raw type cannot have cases with arguments", ())
NOTE(enum_raw_type_here,none,
     "declared raw type %0 here", (Type))
ERROR(objc_enum_no_raw_type,none,
      "'@objc' enum must declare an integer raw type", ())
ERROR(objc_enum_raw_type_not_integer,none,
      "'@objc' enum raw type %0 is not an integer type", (Type))
ERROR(enum_non_integer_raw_value_auto_increment,none,
      "enum case must declare a raw value when the preceding raw value is not an integer", ())
ERROR(enum_non_integer_convertible_raw_type_no_value,none,
      "enum cases require explicit raw values when the raw type is not "
      "expressible by integer or string literal", ())
ERROR(enum_raw_value_not_unique,none,
      "raw value for enum case is not unique", ())
NOTE(enum_raw_value_used_here,none,
     "raw value previously used here", ())
NOTE(enum_raw_value_incrementing_from_here,none,
     "raw value auto-incremented from here",())
NOTE(enum_raw_value_incrementing_from_zero,none,
     "raw value implicitly auto-incremented from zero",())

// Derived conformances

ERROR(broken_raw_representable_requirement,none,
      "RawRepresentable protocol is broken: unexpected requirement", ())
ERROR(broken_equatable_requirement,none,
      "Equatable protocol is broken: unexpected requirement", ())
ERROR(broken_hashable_requirement,none,
      "Hashable protocol is broken: unexpected requirement", ())
ERROR(broken_errortype_requirement,none,
      "Error protocol is broken: unexpected requirement", ())
ERROR(broken_int_hashable_conformance,none,
      "Int type is broken: does not conform to Hashable", ())
ERROR(broken_int_integer_literal_convertible_conformance,none,
      "Int type is broken: does not conform to ExpressibleByIntegerLiteral", ())
ERROR(no_equal_overload_for_int,none,
      "no overload of '==' for Int", ())
ERROR(broken_coding_key_requirement,none,
      "CodingKey protocol is broken: unexpected requirement", ())
ERROR(broken_encodable_requirement,none,
      "Encodable protocol is broken: unexpected requirement", ())
ERROR(broken_decodable_requirement,none,
      "Decodable protocol is broken: unexpected requirement", ())

// Dynamic Self
ERROR(dynamic_self_non_method,none,
      "%select{global|local}0 function cannot return 'Self'", (bool))

ERROR(self_in_nominal,none,
      "'Self' is only available in a protocol or as the result of a "
      "method in a class; did you mean '%0'?", (StringRef))

// Duplicate declarations
ERROR(duplicate_enum_element,none,
      "duplicate definition of enum element",())

// Property behaviors
ERROR(property_behavior_not_protocol,none,
      "property behavior name must refer to a protocol", ())
ERROR(property_behavior_protocol_reqt_ambiguous,none,
      "property behavior protocol has ambiguous %0 member", (Identifier))
NOTE(property_behavior_protocol_reqt_here,none,
     "%0 declared here", (Identifier))
ERROR(property_behavior_protocol_no_value,none,
      "property behavior protocol does not have a 'value' property", ())
ERROR(property_behavior_protocol_no_initStorage,none,
      "property behavior protocol has a 'storage' requirement but does not "
      "have a static 'initStorage' method with the expected type %0 or %1",
      (Type, Type))
ERROR(property_behavior_unknown_requirement,none,
      "property behavior protocol %0 has non-behavior requirement %1",
      (Identifier, Identifier))
NOTE(property_behavior_unknown_requirement_here,none,
     "declared here", ())
NOTE(self_conformance_required_by_property_behavior,none,
     "conformance to %0 required to contain an instance property with "
     "behavior %1",
     (Identifier, Identifier))
NOTE(value_conformance_required_by_property_behavior,none,
     "behavior %1 requires property type to conform to protocol %0",
     (Identifier, Identifier))
ERROR(property_behavior_with_self_requirement_not_in_type,none,
      "property behavior %0 can only be used on instance properties "
      "because it has 'Self' requirements",
      (Identifier))
ERROR(property_behavior_with_feature_not_supported,none,
      "property behavior %0 with %1 is not supported outside of "
      "type contexts",
      (Identifier, StringRef))
ERROR(property_behavior_value_type_doesnt_match,none,
      "property behavior %0 provides 'value' property implementation with "
      "type %1 that doesn't match type %2 of declared property %3",
      (Identifier, Type, Identifier, Type))
NOTE(property_behavior_value_decl_here,none,
     "'value' property declared here", ())
ERROR(property_behavior_invalid_parameter_reqt,none,
      "property behavior %0 has a 'parameter' requirement that is "
      "static or generic", (Identifier))
ERROR(property_behavior_requires_parameter,none,
      "property behavior %0 requires a parameter in the declaration of %1",
      (Identifier, Identifier))
ERROR(property_behavior_invalid_initializer,none,
      "initializer expression provided, but property behavior %0 does not "
      "use it",
      (Identifier))
ERROR(property_behavior_unsupported_initializer,none,
      "property behaviors do not support destructuring initialization of "
      "multiple properties", ())
ERROR(property_behavior_invalid_parameter,none,
      "parameter expression provided, but property behavior %0 does not "
      "use it",
      (Identifier))
ERROR(property_behavior_conformance_broken,none,
      "property behavior for %0 in type %1 is broken", (DeclName, Type))

//------------------------------------------------------------------------------
// Type Check Attributes
//------------------------------------------------------------------------------

ERROR(attr_only_one_decl_kind,none,
      "%0 may only be used on '%1' declarations", (DeclAttribute,StringRef))
ERROR(attr_only_on_parameters,none,
      "%0 may only be used on parameters", (StringRef))
ERROR(attr_not_on_variadic_parameters,none,
      "%0 may not be used on variadic parameters", (StringRef))
ERROR(attr_not_on_subscript_parameters,none,
      "%0 may not be used on subscript parameters", (StringRef))

ERROR(override_final,none,
      "%0 overrides a 'final' %1", (DescriptiveDeclKind, DescriptiveDeclKind))

ERROR(override_static,none,
      "cannot override %0", (DescriptiveDeclKind))

ERROR(member_cannot_be_final,none,
      "only classes and class members may be marked with 'final'",
      ())
WARNING(protocol_extension_cannot_be_final,none,
      "functions in a protocol extension do not need to be marked with 'final'",
      ())

ERROR(final_not_allowed_here,none,
      "'final' may only be applied to classes, properties, methods, and "
      "subscripts", ())

ERROR(final_not_on_accessors,none,
      "'final' cannot be applied to accessors, it must be put on the "
      "%select{var|let|subscript}0", (unsigned))

ERROR(override_rethrows_with_non_rethrows,none,
      "override of 'rethrows' %select{method|initializer}0 should also "
      "be 'rethrows'", (bool))
ERROR(rethrows_without_throwing_parameter,none,
      "'rethrows' function must take a throwing function argument", ())

ERROR(autoclosure_function_type,none,
      "@autoclosure may only be applied to values of function type",
      ())
ERROR(autoclosure_function_input_nonunit,none,
      "autoclosure argument type must be '()'", ())

// FIXME: drop these when we drop @noescape
ERROR(noescape_function_type,none,
      "@noescape may only be applied to parameters of function type",
      ())
ERROR(noescape_implied_by_autoclosure,none,
      "@noescape is implied by @autoclosure and should not be "
      "redundantly specified", ())
ERROR(noescape_conflicts_escaping_autoclosure,none,
      "@noescape conflicts with @autoclosure(escaping)", ())

ERROR(escaping_non_function_parameter,none,
      "@escaping attribute may only be used in function parameter position", ())

NOTE(escaping_optional_type_argument, none,
     "closure is already escaping in optional type argument", ())

// NSManaged attribute
ERROR(attr_NSManaged_not_instance_member,none,
      "@NSManaged only allowed on an instance property or method", ())
ERROR(attr_NSManaged_not_stored,none,
      "@NSManaged not allowed on %select{computed|observing|addressed}0 "
      "properties", (unsigned))
ERROR(attr_NSManaged_let_property,none,
      "@NSManaged not allowed on a 'let' property", ())
ERROR(attr_NSManaged_initial_value,none,
      "@NSManaged property cannot have an initial value", ())
ERROR(attr_NSManaged_NSCopying,none,
      "@NSManaged property cannot also be marked @NSCopying", ())
ERROR(attr_NSManaged_method_body,none,
      "@NSManaged method cannot have a body; it must be provided at runtime",())


// NSCopying attribute
ERROR(nscopying_only_on_class_properties,none,
      "@NSCopying may only be used on properties in classes",
      ())
ERROR(nscopying_only_mutable,none,
      "@NSCopying requires property to be mutable", ())
ERROR(nscopying_only_stored_property,none,
      "@NSCopying is only valid on stored properties", ())
ERROR(nscopying_doesnt_conform,none,
      "@NSCopying is only valid with types that conform to"
      " the NSCopying protocol", ())

// UIApplicationMain/NSApplicationMain attribute
#define SELECT_APPLICATION_MAIN "select{'UIApplicationMain'|'NSApplicationMain'}"
#define SELECT_APPLICATION_DELEGATE "select{'UIApplicationDelegate'|'NSApplicationDelegate'}"

ERROR(attr_ApplicationMain_not_ApplicationDelegate,none,
      "%" SELECT_APPLICATION_MAIN "0 class must conform to the %" SELECT_APPLICATION_DELEGATE "0 protocol",
      (unsigned))
ERROR(attr_generic_ApplicationMain_not_supported,none,
      "generic %" SELECT_APPLICATION_MAIN "0 classes are not supported",
      (unsigned))
ERROR(attr_ApplicationMain_multiple,none,
      "%" SELECT_APPLICATION_MAIN "0 attribute can only apply to one class in a module",
      (unsigned))
ERROR(attr_ApplicationMain_with_script,none,
      "%" SELECT_APPLICATION_MAIN "0 attribute cannot be used in a module that contains "
      "top-level code",
      (unsigned))
NOTE(attr_ApplicationMain_script_here,none,
     "top-level code defined in this source file",
     ())

#undef SELECT_APPLICATION_MAIN
#undef SELECT_APPLICATION_DELEGATE

// lazy
ERROR(lazy_not_on_let,none,
      "'lazy' cannot be used on a let", ())
ERROR(lazy_not_on_computed,none,
      "'lazy' may not be used on a computed property", ())

ERROR(lazy_on_already_lazy_global,none,
      "'lazy' may not be used on an already-lazy global", ())
ERROR(lazy_not_in_protocol,none,
      "'lazy' isn't allowed on a protocol requirement", ())
ERROR(lazy_requires_initializer,none,
      "lazy properties must have an initializer", ())

ERROR(lazy_requires_single_var,none,
      "'lazy' cannot destructure an initializer", ())

ERROR(lazy_must_be_property,none,
      "lazy is only valid for members of a struct or class", ())
ERROR(lazy_not_observable,none,
      "lazy properties may not have observers", ())

// Debugger function attribute.
ERROR(attr_for_debugger_support_only,none,
      "@LLDBDebuggerSupport may only be used when debugger support is on", ())

// @_implements
ERROR(implements_attr_protocol_lacks_member,none,
      "protocol %0 has no member %1", (DeclName, DeclName))

ERROR(implements_attr_non_protocol_type,none,
      "non-protocol type in @_implements attribute", ())

ERROR(implements_attr_protocol_not_conformed_to,none,
      "containing type %0 does not conform to protocol %1",
      (DeclName, DeclName))

//------------------------------------------------------------------------------
// Type Check Expressions
//------------------------------------------------------------------------------

NOTE(found_candidate,none,
     "found this candidate", ())
NOTE(found_candidate_type,none,
     "found candidate with type %0", (Type))

ERROR(no_MaxBuiltinIntegerType_found,none,
   "standard library error: _MaxBuiltinIntegerType is not properly defined", ())
ERROR(no_MaxBuiltinFloatType_found,none,
   "standard library error: _MaxBuiltinFloatType is not properly defined", ())

ERROR(no_member_of_module,none,
      "module %0 has no member named %1", (Identifier, DeclName))

ERROR(super_with_no_base_class,none,
      "'super' members cannot be referenced in a root class", ())

ERROR(bad_init_ref_base, none,
      "'init' can only refer to the initializers of "
      "'self'%select{| or 'super'}0", (bool))
ERROR(init_delegation_outside_initializer,none,
      "initializer delegation can only occur within an initializer", ())
ERROR(init_delegates_and_chains,none,
      "initializer cannot both delegate ('self.init') and chain to a "
      "superclass initializer ('super.init')", ())
NOTE(init_delegation_or_chain,none,
      "previous %select{delegation|chaining}0 call is here", (bool))
ERROR(delegating_convenience_super_init,none,
      "convenience initializer for %0 must delegate (with 'self.init') rather "
      "than chaining to a superclass initializer (with 'super.init')",
      (Type))
ERROR(delegating_designated_init,none,
      "designated initializer for %0 cannot delegate (with 'self.init'); "
      "did you mean this to be a convenience initializer?",
      (Type))
NOTE(delegation_here,none, "delegation occurs here", ())
ERROR(chain_convenience_init,none,
      "must call a designated initializer of the superclass %0",
      (Type))
ERROR(delegate_chain_nonoptional_to_optional,none,
      "a non-failable initializer cannot %select{delegate|chain}0 to "
      "failable initializer %1 written with 'init?'", (bool, DeclName))
NOTE(init_force_unwrap,none,
     "force potentially-failing result with '!'", ())
NOTE(init_propagate_failure,none,
     "propagate the failure with 'init?'", ())
ERROR(delegate_chain_nonoptional_to_optional_try,none,
      "a non-failable initializer cannot use 'try?' to "
      "%select{delegate|chain}0 to another initializer", (bool))
NOTE(init_delegate_force_try,none,
     "force potentially-failing result with 'try!'", ())
ERROR(init_delegation_nested,none,
      "%select{initializer delegation ('self.init')|"
      "initializer chaining ('super.init')}0 cannot be nested in another "
      "%select{expression|statement}1", (bool, bool))

NOTE(convenience_init_here,none,
     "convenience initializer is declared here", ())
ERROR(designated_init_in_extension,none,
      "designated initializer cannot be declared in an extension of %0; "
      "did you mean this to be a convenience initializer?",
      (Type))
ERROR(enumstruct_convenience_init,none,
      "delegating initializers in %0 are not marked with 'convenience'",
      (StringRef))
ERROR(nonclass_convenience_init,none,
      "convenience initializer not allowed in non-class type %0",
      (Type))
ERROR(cfclass_convenience_init,none,
      "convenience initializers are not supported in extensions of CF types",
      ())

ERROR(dynamic_construct_class,none,
      "constructing an object of class type %0 with a metatype value must use "
      "a 'required' initializer", (Type))
NOTE(note_nonrequired_initializer,none,
      "selected %select{non-required|implicit}0 initializer %1",
     (bool, DeclName))
ERROR(construct_protocol_value,none,
      "value of type %0 is a protocol; it cannot be instantiated",
      (Type))
ERROR(construct_protocol_by_name,none,
      "protocol type %0 cannot be instantiated",
      (Type))

// Operators
ERROR(unknown_binop,none,
       "operator is not a known binary operator", ())
ERROR(non_associative_adjacent_operators,none,
      "adjacent operators are in non-associative precedence group %0",
      (Identifier))
ERROR(unordered_adjacent_operators,none,
      "adjacent operators are in unordered precedence groups %0 and %1",
      (Identifier, Identifier))
ERROR(missing_builtin_precedence_group,none,
      "broken standard library: missing builtin precedence group %0",
      (Identifier))

// If you change this, also change enum TryKindForDiagnostics.
#define TRY_KIND_SELECT(SUB) "%select{try|try!|try?}" #SUB

ERROR(try_rhs,none,
      "'" TRY_KIND_SELECT(0) "' cannot appear to the right of a "
      "non-assignment operator", (unsigned))
ERROR(try_if_rhs_noncovering,none,
      "'" TRY_KIND_SELECT(0) "' following conditional operator does not cover "
      "everything to its right", (unsigned))
ERROR(try_assign_rhs_noncovering,none,
      "'" TRY_KIND_SELECT(0) "' following assignment operator does not cover "
      "everything to its right", (unsigned))

ERROR(broken_bool,none, "type 'Bool' is broken", ())

WARNING(inject_forced_downcast,none,
        "treating a forced downcast to %0 as optional will never produce 'nil'",
        (Type))
NOTE(forced_to_conditional_downcast,none,
     "use 'as?' to perform a conditional downcast to %0", (Type))
NOTE(silence_inject_forced_downcast,none,
     "add parentheses around the cast to silence this warning", ())

ERROR(conditional_downcast_foreign,none,
      "conditional downcast to CoreFoundation type %0 will always succeed",
      (Type))

ERROR(optional_used_as_boolean,none,
     "optional type %0 cannot be used as a boolean; "
     "test for '!= nil' instead", (Type))

ERROR(interpolation_missing_proto,none,
      "string interpolation requires the protocol '_ExpressibleByStringInterpolation' to be defined",
      ())
ERROR(interpolation_broken_proto,none,
      "protocol '_ExpressibleByStringInterpolation' is broken",
      ())

ERROR(object_literal_broken_proto,none,
      "object literal protocol is broken", ())

ERROR(discard_expr_outside_of_assignment,none,
      "'_' can only appear in a pattern or on the left side of an assignment",
      ())
ERROR(inout_expr_outside_of_call,none,
      "'&' can only appear immediately in a call argument list", ())
ERROR(collection_literal_heterogeneous,none,
      "heterogeneous collection literal could only be inferred to %0; add"
      " explicit type annotation if this is intentional", (Type))
ERROR(collection_literal_empty,none,
      "empty collection literal requires an explicit type", ())

ERROR(unresolved_member_no_inference,none,
      "reference to member %0 cannot be resolved without a contextual type",
      (DeclName))
ERROR(unresolved_collection_literal,none,
      "cannot infer type for empty collection literal without a "
      "contextual type", ())
ERROR(unresolved_nil_literal,none,
      "'nil' requires a contextual type", ())

ERROR(type_of_expression_is_ambiguous,none,
      "type of expression is ambiguous without more context", ())

ERROR(specific_type_of_expression_is_ambiguous,none,
      "expression type %0 is ambiguous without more context", (Type))


ERROR(missing_protocol,none,
      "missing protocol %0", (Identifier))
ERROR(nil_literal_broken_proto,none,
      "protocol 'ExpressibleByNilLiteral' is broken", ())

ERROR(builtin_integer_literal_broken_proto,none,
      "protocol '_ExpressibleByBuiltinIntegerLiteral' is broken", ())
ERROR(integer_literal_broken_proto,none,
      "protocol 'ExpressibleByIntegerLiteral' is broken", ())

ERROR(builtin_float_literal_broken_proto,none,
      "protocol '_ExpressibleByBuiltinFloatLiteral' is broken", ())
ERROR(float_literal_broken_proto,none,
      "protocol 'ExpressibleByFloatLiteral' is broken", ())

ERROR(builtin_boolean_literal_broken_proto,none,
      "protocol '_ExpressibleByBuiltinBooleanLiteral' is broken", ())
ERROR(boolean_literal_broken_proto,none,
      "protocol 'ExpressibleByBooleanLiteral' is broken", ())

ERROR(builtin_unicode_scalar_literal_broken_proto,none,
      "protocol '_ExpressibleByBuiltinUnicodeScalarLiteral' is broken", ())
ERROR(unicode_scalar_literal_broken_proto,none,
      "protocol 'ExpressibleByUnicodeScalarLiteral' is broken", ())

ERROR(builtin_extended_grapheme_cluster_literal_broken_proto,none,
      "protocol '_ExpressibleByBuiltinExtendedGraphemeClusterLiteral' is broken", ())
ERROR(extended_grapheme_cluster_literal_broken_proto,none,
      "protocol 'ExpressibleByExtendedGraphemeClusterLiteral' is broken", ())

ERROR(builtin_string_literal_broken_proto,none,
      "protocol '_ExpressibleByBuiltinStringLiteral' is broken", ())
ERROR(string_literal_broken_proto,none,
      "protocol 'ExpressibleByStringLiteral' is broken", ())

// Array literals
ERROR(array_protocol_broken,none,
      "ExpressibleByArrayLiteral protocol definition is broken", ())
ERROR(type_is_not_array,none,
      "contextual type %0 cannot be used with array literal", (Type))
NOTE(meant_dictionary_lit,none,
     "did you mean to use a dictionary literal instead?", ())
ERROR(should_use_empty_dictionary_literal,none,
      "use [:] to get an empty dictionary literal", ())

// Dictionary literals
ERROR(dictionary_protocol_broken,none,
      "ExpressibleByDictionaryLiteral protocol definition is broken", ())
ERROR(type_is_not_dictionary,none,
      "contextual type %0 cannot be used with dictionary literal", (Type))


// Generic specializations
ERROR(cannot_explicitly_specialize_generic_function,none,
      "cannot explicitly specialize a generic function", ())
ERROR(not_a_generic_definition,none,
      "cannot specialize a non-generic definition", ())
ERROR(not_a_generic_type,none,
      "cannot specialize non-generic type %0", (Type))
ERROR(type_parameter_count_mismatch,none,
      "generic type %0 specialized with %select{too many|too few}3 type "
      "parameters (got %2, but expected %1)",
      (Identifier, unsigned, unsigned, bool))
ERROR(generic_type_requires_arguments,none,
      "reference to generic type %0 requires arguments in <...>", (Type))
NOTE(generic_type_declared_here,none,
     "generic type %0 declared here", (Identifier))

WARNING(use_of_void_pointer,none,
"Unsafe%0Pointer<Void> has been replaced by Unsafe%0RawPointer", (StringRef))

// Ambiguities
ERROR(ambiguous_decl_ref,none,
      "ambiguous use of %0", (DeclName))
ERROR(ambiguous_operator_ref,none,
      "ambiguous use of operator %0", (DeclName))
NOTE(ambiguous_because_of_trailing_closure,none,
     "%select{use an explicit argument label instead of a trailing closure|"
     "avoid using a trailing closure}0 to call %1",
     (bool, DeclName))

// Cannot capture inout-ness of a parameter
// Partial application of foreign functions not supported
ERROR(partial_application_of_function_invalid,none,
      "partial application of %select{"
        "function with 'inout' parameters|"
        "'mutating' method|"
        "'super.init' initializer chain|"
        "'self.init' initializer delegation"
      "}0 is not allowed",
      (unsigned))

ERROR(self_assignment_var,none,
      "assigning a variable to itself", ())
ERROR(self_assignment_prop,none,
      "assigning a property to itself", ())
ERROR(property_use_in_closure_without_explicit_self,none,
      "reference to property %0 in closure requires explicit 'self.' to make"
      " capture semantics explicit", (Identifier))
ERROR(method_call_in_closure_without_explicit_self,none,
      "call to method %0 in closure requires explicit 'self.' to make"
      " capture semantics explicit", (Identifier))
ERROR(implicit_use_of_self_in_closure,none,
      "implicit use of 'self' in closure; use 'self.' to make"
      " capture semantics explicit", ())
ERROR(capture_before_declaration,none,
      "cannot capture %0 before it is declared", (Identifier))
ERROR(transitive_capture_before_declaration,none,
      "cannot capture %0, which would use %1 before it is declared",
      (Identifier, Identifier))
NOTE(transitive_capture_through_here,none,
     "%0, declared here, captures %1",
     (Identifier, Identifier))

ERROR(closure_implicit_capture_without_noescape,none,
      "escaping closures can only capture inout parameters explicitly by value",
      ())
ERROR(closure_implicit_capture_mutating_self,none,
      "closure cannot implicitly capture a mutating self parameter",
      ())
ERROR(nested_function_with_implicit_capture_argument,none,
      "nested function with %select{an |}0implicitly captured inout "
      "parameter%select{|s}0 can only be used as a non-escaping argument", (bool))
ERROR(nested_function_escaping_inout_capture,none,
      "nested function cannot capture inout parameter and escape", ())

WARNING(recursive_accessor_reference,none,
        "attempting to %select{access|modify}1 %0 within its own "
        "%select{getter|setter}1", (Identifier, bool))
NOTE(recursive_accessor_reference_silence,none,
     "access 'self' explicitly to silence this warning", ())
WARNING(store_in_willset,none,
        "attempting to store to property %0 within its own willSet, which is "
        "about to be overwritten by the new value", (Identifier))

ERROR(tuple_splat_use,none,
      "passing %0 arguments to a callee as a single tuple value has been removed in Swift 3",
        (unsigned))


ERROR(value_of_module_type,none,
      "expected module member name after module name", ())

ERROR(value_of_metatype_type,none,
      "expected member name or constructor call after type name", ())
WARNING(warn_value_of_metatype_missing_self,none,
      "missing '.self' for reference to metatype of type %0", (Type))

NOTE(add_parens_to_type,none,
     "add arguments after the type to construct a value of the type", ())
NOTE(add_self_to_type,none,
     "use '.self' to reference the type object", ())

WARNING(warn_unqualified_access,none,
        "use of %0 treated as a reference to %1 in %2 %3",
        (Identifier, DescriptiveDeclKind, DescriptiveDeclKind, DeclName))
NOTE(fix_unqualified_access_member,none,
     "use 'self.' to silence this warning", ())
NOTE(fix_unqualified_access_top_level,none,
     "use '%0' to reference the %1",
     (StringRef, DescriptiveDeclKind, Identifier))
NOTE(fix_unqualified_access_top_level_multi,none,
     "use '%0' to reference the %1 in module %2",
     (StringRef, DescriptiveDeclKind, Identifier))

ERROR(unsupported_special_decl_ref, none,
      "referencing %0 as a function value is not implemented", (Identifier))

WARNING(bitcasting_away_noescape, none,
        "'unsafeBitCast' from non-escaping function type %0 to escaping "
        "function type %1 is undefined; use "
        "'withoutActuallyEscaping' to temporarily escape a function",
        (Type, Type))
WARNING(bitcasting_to_change_function_rep, none,
        "'unsafeBitCast' from function type %0 to %1 changes @convention and "
        "is undefined; use an implicit conversion to change conventions",
        (Type, Type))
WARNING(bitcasting_to_downcast, none,
        "'unsafeBitCast' from %0 to %1 can be replaced with 'unsafeDowncast'",
        (Type, Type))
WARNING(bitcasting_is_no_op, none,
        "'unsafeBitCast' from %0 to %1 is unnecessary and can be removed",
        (Type, Type))
WARNING(bitcasting_to_change_pointer_kind, none,
        "'unsafeBitCast' from %0 to %1 can be replaced with %2 initializer",
        (Type, Type, Identifier))
WARNING(bitcasting_to_change_pointee_type, none,
        "'unsafeBitCast' from %0 to %1 changes pointee type and may lead to "
        "undefined behavior; use the 'withMemoryRebound' method on %0 to "
        "rebind the type of memory",
        (Type, Type))
WARNING(bitcasting_to_give_type_to_raw_pointer, none,
        "'unsafeBitCast' from %0 to %1 gives a type to a raw pointer and may "
        "lead to undefined behavior",
        (Type, Type))
NOTE(bitcast_assume_memory_rebound, none,
     "use the 'assumingMemoryBound' method if the pointer is known to point to "
     "an existing value or array of type %0 in memory",
     (Type))
NOTE(bitcast_bind_memory, none,
     "use the 'bindMemory' method to assign type %0 to uninitialized raw "
     "memory",
     (Type))
WARNING(bitcasting_for_number_bit_pattern_init, none,
        "'unsafeBitCast' from %0 to %1 can be replaced with 'bitPattern:' "
        "initializer on %1",
        (Type, Type))
WARNING(bitcasting_for_number_bit_pattern_property, none,
        "'unsafeBitCast' from %0 to %1 can be replaced with 'bitPattern' "
        "property on %0",
        (Type, Type))
WARNING(bitcasting_to_change_from_unsized_to_sized_int, none,
        "'unsafeBitCast' from %0 to %1 can be replaced with %1 "
        "initializer",
        (Type, Type))

WARNING(use_of_qq_on_non_optional_value,none,
        "left side of nil coalescing operator '?""?' has non-optional type %0, "
        "so the right side is never used", (Type))
WARNING(nonoptional_compare_to_nil,none,
        "comparing non-optional value of type %0 to nil always returns"
        " %select{false|true}1", (Type, bool))
WARNING(optional_check_nonoptional,none,
        "non-optional expression of type %0 used in a check for optionals",
        (Type))
WARNING(optional_check_promotion,none,
        "explicitly specified type %0 adds an additional level of optional to"
        " the initializer, making the optional check always succeed",
        (Type))
WARNING(optional_pattern_match_promotion,none,
        "pattern match introduces an implicit promotion from %0 to %1",
        (Type, Type))
WARNING(optional_to_any_coercion,none,
        "expression implicitly coerced from %0 to Any", (Type))
NOTE(default_optional_to_any,none,
     "provide a default value to avoid this warning", ())
NOTE(force_optional_to_any,none,
     "force-unwrap the value to avoid this warning", ())
NOTE(silence_optional_to_any,none,
     "explicitly cast to Any with 'as Any' to silence this warning", ())
WARNING(optional_in_string_interpolation_segment,none,
        "string interpolation produces a debug description for an optional "
        "value; did you mean to make this explicit?",
        ())
NOTE(silence_optional_in_interpolation_segment_call,none,
     "use 'String(describing:)' to silence this warning", ())

ERROR(invalid_noescape_use,none,
      "non-escaping %select{value|parameter}1 %0 may only be called",
      (Identifier, bool))
NOTE(noescape_autoclosure,none,
    "parameter %0 is implicitly non-escaping because it was declared @autoclosure",
     (Identifier))
NOTE(noescape_parameter,none,
    "parameter %0 is implicitly non-escaping",
     (Identifier))

ERROR(closure_noescape_use,none,
      "closure use of non-escaping parameter %0 may allow it to escape",
      (Identifier))
ERROR(decl_closure_noescape_use,none,
      "declaration closing over non-escaping parameter %0 may allow it to escape",
      (Identifier))
ERROR(passing_noescape_to_escaping,none,
      "passing non-escaping parameter %0 to function expecting an @escaping closure",
      (Identifier))
ERROR(assigning_noescape_to_escaping,none,
      "assigning non-escaping parameter %0 to an @escaping closure",
      (Identifier))
ERROR(general_noescape_to_escaping,none,
      "using non-escaping parameter %0 in a context expecting an @escaping closure",
      (Identifier))

ERROR(capture_across_type_decl,none,
      "%0 declaration cannot close over value %1 defined in outer scope",
      (DescriptiveDeclKind, Identifier))

//------------------------------------------------------------------------------
// Type Check Statements
//------------------------------------------------------------------------------

ERROR(jump_out_of_defer,none,
      "'%0' cannot transfer control out of a defer statement",
      (StringRef))

ERROR(return_invalid_outside_func,none,
      "return invalid outside of a func", ())

ERROR(return_expr_missing,none,
      "non-void function should return a value", ())
ERROR(return_non_failable_init,none,
      "only a failable initializer can return 'nil'", ())
NOTE(make_init_failable,none,
      "use 'init?' to make the initializer %0 failable", (DeclName))
ERROR(return_init_non_nil,none,
      "'nil' is the only return value permitted in an initializer",
      ())

WARNING(if_always_true,none,
        "'if' condition is always true", ())
WARNING(while_always_true,none,
        "'while' condition is always true", ())

WARNING(guard_always_succeeds,none,
        "'guard' condition is always true, body is unreachable", ())


ERROR(expression_unused_closure,none,
      "closure expression is unused", ())
ERROR(expression_unused_function,none,
      "expression resolves to an unused function", ())
ERROR(expression_unused_lvalue,none,
      "expression resolves to an unused l-value", ())
WARNING(expression_unused_result_call,none,
        "result of call to %0 is unused", (DeclName))
WARNING(expression_unused_result_operator,none,
        "result of operator %0 is unused", (DeclName))
WARNING(expression_unused_result_unknown, none,
        "result of call is unused, but produces %0", (Type))
WARNING(expression_unused_result, none,
        "expression of type %0 is unused", (Type))
WARNING(expression_unused_init_result,none,
        "result of %0 initializer is unused", (Type))
WARNING(expression_unused_optional_try,none,
        "result of 'try?' is unused", ())
WARNING(expression_unused_selector_result, none,
        "result of '#selector' is unused", ())
WARNING(expression_unused_literal,none,
        "%0 literal is unused", (StringRef))

ERROR(assignment_lhs_not_lvalue,none,
      "cannot assign to immutable expression of type %0", (Type))
ERROR(assignment_lhs_is_immutable_variable,none,
      "cannot assign to value: %0", (StringRef))
ERROR(assignment_lhs_is_immutable_property,none,
      "cannot assign to property: %0", (StringRef))
ERROR(assignment_subscript_has_immutable_base,none,
      "cannot assign through subscript: %0", (StringRef))
ERROR(assignment_bang_has_immutable_subcomponent,none,
      "cannot assign through '!': %0", (StringRef))

NOTE(change_to_mutating,none,
     "mark %select{method|accessor}0 'mutating' to make 'self' mutable",
     (bool))

// For Stmt
ERROR(deprecated_c_style_for_stmt,none,
      "C-style for statement has been removed in Swift 3", ())

// ForEach Stmt
ERROR(sequence_protocol_broken,none,
      "SequenceType protocol definition is broken", ())
ERROR(iterator_protocol_broken,none,
      "IteratorProtocol protocol definition is broken", ())

ERROR(label_shadowed, none,
      "label %0 cannot be reused on an inner statement", (Identifier))
ERROR(break_outside_loop,none,
      "'break' is only allowed inside a loop, if, do, or switch", ())
ERROR(unlabeled_break_outside_loop,none,
      "unlabeled 'break' is only allowed inside a loop or switch, a"
      " labeled break is required to exit an if or do", ())

ERROR(continue_outside_loop,none,
      "'continue' is only allowed inside a loop", ())
ERROR(continue_not_in_this_stmt,none,
      "'continue' cannot be used with %0 statements", (StringRef))

// Switch Stmt
ERROR(no_match_operator,none,
      "no binary '~=' operator available for 'switch' statement", ())
ERROR(fallthrough_outside_switch,none,
      "'fallthrough' is only allowed inside a switch", ())
ERROR(fallthrough_from_last_case,none,
      "'fallthrough' without a following 'case' or 'default' block", ())
ERROR(fallthrough_into_case_with_var_binding,none,
      "'fallthrough' cannot transfer control to a case label that declares variables",
      ())

ERROR(unnecessary_cast_over_optionset,none,
      "unnecessary cast over raw value of %0", (Type))

ERROR(type_mismatch_multiple_pattern_list,none,
      "pattern variable bound to type %0, expected type %1", (Type, Type))

WARNING(where_on_one_item, none,
        "'where' only applies to the second pattern match in this case", ())

NOTE(add_where_newline, none,
     "disambiguate by adding a line break between them if this is desired", ())

NOTE(duplicate_where, none,
     "duplicate the 'where' on both patterns to check both patterns",())

ERROR(trailing_closure_requires_parens,none,
      "trailing closure requires parentheses for disambiguation in this"
      " context", ())

//------------------------------------------------------------------------------
// Type Check Patterns
//------------------------------------------------------------------------------

ERROR(cannot_infer_type_for_pattern,none,
      "type annotation missing in pattern", ())
ERROR(refutable_pattern_requires_initializer,none,
      "pattern matching requires an initializer value to match against", ())
WARNING(var_pattern_didnt_bind_variables,none,
        "'%0' pattern has no effect; sub-pattern didn't bind any variables",
        (StringRef))
ERROR(iflet_pattern_matching,none,
      "pattern matching in a condition requires the 'case' keyword", ())
ERROR(iflet_implicitly_unwraps,none,
      "pattern matching in a condition implicitly unwraps optionals", ())
ERROR(type_pattern_missing_is,none,
      "'is' keyword required to pattern match against type name", ())


ERROR(pattern_type_mismatch_context,none,
      "type annotation does not match contextual type %0", (Type))

ERROR(tuple_pattern_in_non_tuple_context,none,
      "tuple pattern cannot match values of the non-tuple type %0", (Type))
ERROR(closure_argument_list_tuple,none,
      "contextual closure type %0 expects %1 argument%s1, "
      "but %2 %select{were|was}3 used in closure body", (Type, unsigned, unsigned, bool))
ERROR(closure_argument_list_missing,none,
      "contextual type for closure argument list expects %0 argument%s0, "
      "which cannot be implicitly ignored", (unsigned))
ERROR(closure_tuple_parameter_destructuring,none,
      "closure tuple parameter %0 does not support destructuring", (Type))
ERROR(closure_tuple_parameter_destructuring_implicit,none,
      "closure tuple parameter %0 does not support destructuring "
      "with implicit parameters", (Type))

ERROR(tuple_pattern_length_mismatch,none,
      "tuple pattern has the wrong length for tuple type %0", (Type))
ERROR(tuple_pattern_label_mismatch,none,
      "tuple pattern element label %0 must be %1", (Identifier, Identifier))
ERROR(enum_element_pattern_member_not_found,none,
      "enum case '%0' not found in type %1", (StringRef, Type))
ERROR(optional_element_pattern_not_valid_type,none,
      "'?' pattern cannot match values of type %0", (Type))
ERROR(condition_optional_element_pattern_not_valid_type,none,
      "initializer for conditional binding must have Optional type, not %0",
      (Type))
ERROR(enum_element_pattern_not_member_of_enum,none,
      "enum case '%0' is not a member of type %1", (StringRef, Type))
ERROR(ambiguous_enum_pattern_type,none,
      "generic enum type %0 is ambiguous without explicit generic parameters "
      "when matching value of type %1", (Type, Type))
WARNING(type_inferred_to_undesirable_type,none,
        "%select{variable|constant}2 %0 inferred to have type %1, "
        "which may be unexpected", (Identifier, Type, bool))
NOTE(add_explicit_type_annotation_to_silence,none,
     "add an explicit type annotation to silence this warning", ())
ERROR(isa_pattern_value,none,
      "downcast pattern value of type %0 cannot be used", (Type))

WARNING(swift3_ignore_specialized_enum_element_call,none,
        "cannot specialize enum case; ignoring generic argument, "
        "which will be rejected in future version of Swift", ())

//------------------------------------------------------------------------------
// Error-handling diagnostics
//------------------------------------------------------------------------------



ERROR(try_unhandled,none,
      "errors thrown from here are not handled", ())
ERROR(throwing_call_unhandled,none,
      "call can throw, but the error is not handled", ())
ERROR(tryless_throwing_call_unhandled,none,
      "call can throw, but it is not marked with 'try' and "
      "the error is not handled", ())
ERROR(throw_in_nonthrowing_function,none,
      "error is not handled because the enclosing function "
      "is not declared 'throws'", ())

ERROR(throwing_call_in_rethrows_function,none,
      "call can throw, but the error is not handled; a function declared "
      "'rethrows' may only throw if its parameter does", ())
ERROR(tryless_throwing_call_in_rethrows_function,none,
      "call can throw, but it is not marked with 'try' and "
      "the error is not handled; a function declared "
      "'rethrows' may only throw if its parameter does", ())
ERROR(throw_in_rethrows_function,none,
      "a function declared 'rethrows' may only throw if its parameter does", ())
NOTE(because_rethrows_argument_throws,none,
     "call is to 'rethrows' function, but argument function can throw", ())
NOTE(because_rethrows_default_argument_throws,none,
     "call is to 'rethrows' function, but a defaulted argument function"
     " can throw", ())

ERROR(throwing_call_in_nonthrowing_autoclosure,none,
      "call can throw, but it is executed in a non-throwing "
      "autoclosure",())
ERROR(tryless_throwing_call_in_nonthrowing_autoclosure,none,
      "call can throw, but it is not marked with 'try' and "
      "it is executed in a non-throwing autoclosure",())
ERROR(throw_in_nonthrowing_autoclosure,none,
      "error is not handled because it is thrown in a non-throwing "
      "autoclosure", ())

ERROR(try_unhandled_in_nonexhaustive_catch,none,
      "errors thrown from here are not handled because the "
      "enclosing catch is not exhaustive", ())
ERROR(throwing_call_in_nonexhaustive_catch,none,
      "call can throw, but the enclosing catch is not exhaustive", ())
ERROR(tryless_throwing_call_in_nonexhaustive_catch,none,
      "call can throw, but it is not marked with 'try' and "
      "the enclosing catch is not exhaustive", ())
ERROR(throw_in_nonexhaustive_catch,none,
      "error is not handled because the enclosing catch is not exhaustive", ())

ERROR(throwing_call_in_illegal_context,none,
      "call can throw, but errors cannot be thrown out of %0",
      (StringRef))
ERROR(throw_in_illegal_context,none,
      "errors cannot be thrown out of %0", (StringRef))

ERROR(throwing_operator_without_try,none,
      "operator can throw but expression is not marked with 'try'", ())
ERROR(throwing_call_without_try,none,
      "call can throw but is not marked with 'try'", ())
WARNING(no_throw_in_try,none,
        "no calls to throwing functions occur within 'try' expression", ())

WARNING(no_throw_in_do_with_catch,none,
        "'catch' block is unreachable because no errors are thrown in 'do' block", ())

//------------------------------------------------------------------------------
// Type Check Types
//------------------------------------------------------------------------------

ERROR(unsupported_recursive_struct,none,
      "value type %0 cannot have a stored property that recursively "
      "contains it",
      (Type))

ERROR(recursive_enum_not_indirect,none,
      "recursive enum %0 is not marked 'indirect'", (Type))
ERROR(unsupported_infinitely_sized_type,none,
      "value type %0 has infinite size", (Type))
NOTE(note_type_cycle_starts_here,none,
     "cycle beginning here: %0", (StringRef))
NOTE(note_recursive_enum_case_here,none,
     "recursive case here", ())

ERROR(sugar_type_not_found,none,
      "broken standard library: cannot find "
      "%select{Array|Optional|ImplicitlyUnwrappedOptional|Dictionary|"
      "Error}0 type", (unsigned))
ERROR(optional_intrinsics_not_found,none,
      "broken standard library: cannot find intrinsic operations on "
      "Optional<T>", ())
ERROR(pointer_argument_intrinsics_not_found,none,
      "broken standard library: cannot find intrinsic operations on "
      "UnsafeMutablePointer<T>", ())
ERROR(array_literal_intrinsics_not_found,none,
      "broken standard library: cannot find intrinsic operations on "
      "Array<T>", ())
ERROR(bool_intrinsics_not_found,none,
      "broken standard library: cannot find intrinsic operations on Bool", ())
ERROR(class_super_access,none,
      "class %select{must be declared %select{"
      "%select{private|fileprivate|internal|%error|%error}2|private or fileprivate}3"
      "|cannot be declared %select{%error|fileprivate|internal|public|open}1}0 "
      "because its superclass is "
      "%select{private|fileprivate|internal|%error|%error}2",
      (bool, Accessibility, Accessibility, bool))
WARNING(class_super_access_warn,none,
        "class %select{should be declared "
        "%select{private|fileprivate|internal|%error|%error}2"
        "|should not be declared %select{in this context|fileprivate|internal|public|open}1}0 "
        "because its superclass is "
        "%select{private|fileprivate|internal|%error|%error}2",
        (bool, Accessibility, Accessibility, bool))
ERROR(dot_protocol_on_non_existential,none,
      "cannot use 'Protocol' with non-protocol type %0", (Type))
ERROR(tuple_single_element,none,
      "cannot create a single-element tuple with an element label", ())
ERROR(tuple_ellipsis,none,
      "cannot create a variadic tuple", ())

// Ownership
ERROR(invalid_ownership_type,none,
      "'%select{strong|weak|unowned|unowned}0' may only be applied to "
      "class and class-bound protocol types, not %1",
      (/*Ownership*/unsigned, Type))
ERROR(invalid_ownership_protocol_type,none,
      "'%select{strong|weak|unowned|unowned}0' may not be applied to "
      "non-class-bound %1; consider adding a protocol conformance that has a class bound",
      (/*Ownership*/unsigned, Type))
ERROR(invalid_weak_ownership_not_optional,none,
      "'weak' variable should have optional type %0", (Type))
ERROR(invalid_weak_let,none,
      "'weak' must be a mutable variable, because it may change at runtime", ())

// required
ERROR(required_initializer_nonclass,none,
      "'required' initializer in non-class type %0", (Type))
ERROR(required_initializer_in_extension,none,
      "'required' initializer must be declared directly in class %0"
      " (not in an extension)", (Type))
ERROR(required_initializer_missing,none,
      "'required' initializer %0 must be provided by subclass of %1",
      (DeclName, Type))
NOTE(required_initializer_here,none,
      "'required' initializer is declared in superclass here", ())

ERROR(required_initializer_not_accessible,none,
      "'required' initializer must be as accessible as its enclosing type", ())
ERROR(required_initializer_missing_keyword,none,
      "'required' modifier must be present on all overrides of a required "
      "initializer", ())
ERROR(required_initializer_override_wrong_keyword,none,
      "use the 'required' modifier to override a required initializer", ())
WARNING(required_initializer_override_keyword,none,
      "'override' is implied when overriding a required initializer", ())
NOTE(overridden_required_initializer_here,none,
     "overridden required initializer is here", ())

// Functions
ERROR(attribute_requires_function_type,none,
      "@%0 attribute only applies to function types", (StringRef))
ERROR(attribute_not_supported,none,
      "this attribute is not supported", ())
ERROR(unsupported_convention,none,
      "convention '%0' not supported", (StringRef))
ERROR(unreferenced_generic_parameter,none,
      "generic parameter '%0' is not used in function signature", (StringRef))

// SIL
ERROR(opened_non_protocol,none,
      "@opened cannot be applied to non-protocol type %0", (Type))
ERROR(sil_function_ellipsis,PointsToFirstBadToken,
      "SIL function types cannot be variadic", ())
ERROR(sil_function_input_label,PointsToFirstBadToken,
      "SIL function types cannot have labeled inputs", ())
ERROR(sil_function_output_label,PointsToFirstBadToken,
      "SIL function types cannot have labeled results", ())
ERROR(sil_function_repeat_convention,PointsToFirstBadToken,
      "repeated %select{parameter|result|callee}0 convention attribute",
      (unsigned))
ERROR(sil_function_multiple_error_results,PointsToFirstBadToken,
      "SIL function types cannot have multiple @error results", ())
ERROR(unsupported_sil_convention,none,
      "convention '%0' not supported in SIL", (StringRef))
ERROR(illegal_sil_type,none,
      "type %0 is not a legal SIL value type", (Type))
ERROR(sil_box_arg_mismatch,none,
      "SIL box type has wrong number of generic arguments for layout", ())
// SIL Metatypes
ERROR(sil_metatype_without_repr,none,
      "metatypes in SIL must have @thin, @thick, or @objc_metatype attribute",
      ())
ERROR(sil_metatype_multiple_reprs,none,
      "metatypes in SIL can only be one of @thin, @thick, or @objc_metatype",
      ())

//------------------------------------------------------------------------------
// @objc and @nonobjc
//------------------------------------------------------------------------------

ERROR(attr_used_without_required_module, none,
      "%0 attribute used without importing module %1",
      (DeclAttribute, Identifier))

ERROR(invalid_objc_decl_context,none,
      "@objc can only be used with members of classes, @objc protocols, and "
      "concrete extensions of classes", ())
ERROR(invalid_objc_decl,none,
      "only classes (and their extensions), protocols, methods, initializers, "
      "properties, and subscript declarations can be declared @objc", ())
ERROR(invalid_objc_swift_rooted_class,none,
      "only classes that inherit from NSObject can be declared @objc", ())
ERROR(invalid_nonobjc_decl,none,
      "only class members and extensions of classes can be declared @nonobjc", ())
ERROR(invalid_nonobjc_extension,none,
      "only extensions of classes can be declared @nonobjc", ())

ERROR(objc_in_extension_context,none,
      "members of constrained extensions cannot be declared @objc", ())
ERROR(objc_in_generic_extension,none,
      "@objc is not supported within extensions of generic classes or classes that inherit from generic classes", ())
ERROR(objc_operator, none,
      "operator methods cannot be declared @objc", ())
ERROR(objc_operator_proto, none,
      "@objc protocols may not have operator requirements", ())
WARNING(objc_inference_swift3_dynamic,none,
        "inference of '@objc' for 'dynamic' members is deprecated", ())
WARNING(objc_inference_swift3_objc_derived,none,
        "inference of '@objc' for members of Objective-C-derived classes is "
        "deprecated", ())

NOTE(objc_inference_swift3_addobjc,none,
     "add `@objc` to continue exposing an Objective-C entry point (Swift 3 "
     "behavior)", ())
NOTE(objc_inference_swift3_addnonobjc,none,
     "add `@nonobjc` to suppress the Objective-C entry point (Swift 4 "
     "behavior)", ())

ERROR(objc_for_generic_class,none,
      "generic subclasses of '@objc' classes cannot have an explicit '@objc' "
      "attribute because they are not directly visible from Objective-C", ())
ERROR(objc_getter_for_nonobjc_property,none,
      "'@objc' getter for non-'@objc' property", ())
ERROR(objc_getter_for_nonobjc_subscript,none,
      "'@objc' getter for non-'@objc' subscript", ())
ERROR(objc_setter_for_nonobjc_property,none,
      "'@objc' setter for non-'@objc' property", ())
ERROR(objc_setter_for_nonobjc_subscript,none,
      "'@objc' setter for non-'@objc' subscript", ())
WARNING(accessor_swift3_objc_inference,none,
        "%select{%0 %1|%1}2 with '@objc' %select{getter|setter}3 depends on "
        "deprecated inference of '@objc'",
        (DescriptiveDeclKind, DeclName, bool, bool))

ERROR(objc_enum_generic,none,
      "'@objc' enum cannot be generic", ())
ERROR(objc_name_req_nullary,none,
      "'@objc' %0 must have a simple name", (DescriptiveDeclKind))
ERROR(objc_name_subscript,none,
      "'@objc' subscript cannot have a name; did you mean to put "
      "the name on the getter or setter?", ())
ERROR(objc_name_deinit,none,
      "'@objc' deinitializer cannot have a name", ())
ERROR(objc_name_func_mismatch,none,
      "'@objc' %select{initializer|method}0 name provides "
      "%select{one argument name|names for %1 arguments}2, but "
      "%select{initializer|method}0 has %select{one parameter|%3 parameters}4"
      "%select{| (%select{|including }4the error parameter)}5",
      (bool, unsigned, bool, unsigned, bool, bool))
ERROR(objc_enum_case_req_name,none,
      "attribute has no effect; cases within an '@objc' enum are already "
      "exposed to Objective-C", ())
ERROR(objc_enum_case_req_objc_enum,none,
      "'@objc' enum case is not allowed outside of an '@objc' enum", ())
ERROR(objc_enum_case_multi,none,
      "'@objc' enum case declaration defines multiple enum cases with the same Objective-C name", ())

ERROR(objc_extension_not_class,none,
      "'@objc' can only be applied to an extension of a class", ())

// If you change this, also change enum ObjCReason
#define OBJC_ATTR_SELECT "select{marked @_cdecl|marked dynamic|marked @objc|marked @IBOutlet|marked @IBAction|marked @NSManaged|a member of an @objc protocol|implicitly @objc|an @objc override|an implementation of an @objc requirement|marked @IBInspectable|marked @GKInspectable|in an @objc extension of a class (without @nonobjc)}"

WARNING(attribute_meaningless_when_nonobjc,none,
        "'@%0' attribute is meaningless on a property that cannot be "
        "represented in Objective-C", (StringRef))

ERROR(objc_invalid_on_var,none,
      "property cannot be %" OBJC_ATTR_SELECT "0 "
      "because its type cannot be represented in Objective-C", (unsigned))
ERROR(objc_invalid_subscript_key_type,none,
      "subscript cannot be %" OBJC_ATTR_SELECT "0 because its key "
      "type %1 is neither an integer nor an object", (unsigned, Type))
ERROR(objc_invalid_on_subscript,none,
      "subscript cannot be %" OBJC_ATTR_SELECT "0 because its type "
      "cannot be represented in Objective-C", (unsigned))
ERROR(objc_invalid_with_generic_params,none,
      "method cannot be %" OBJC_ATTR_SELECT "0 because it has generic "
      "parameters", (unsigned))
ERROR(objc_convention_invalid,none,
      "%0 is not representable in Objective-C, so it cannot be used"
      " with '@convention(%1)'", (Type, StringRef))
ERROR(function_type_no_parens,none,
      "single argument function types require parentheses", ())
WARNING(paren_void_probably_void,none,
      "when calling this function in Swift 4 or later, you must pass a '()' tuple; did you mean for the input type to be '()'?", ())
NOTE(not_objc_empty_protocol_composition,none,
     "'Any' is not considered '@objc'; use 'AnyObject' instead", ())
NOTE(not_objc_protocol,none,
     "protocol-constrained type containing protocol %0 cannot be represented "
     "in Objective-C", (Type))
NOTE(not_objc_class_constraint,none,
     "protocol-constrained type containing class %0 cannot be represented "
     "in Objective-C", (Type))
NOTE(not_objc_error_protocol_composition,none,
     "protocol-constrained type containing 'Error' cannot be represented "
     "in Objective-C", ())
NOTE(not_objc_empty_tuple,none,
      "empty tuple type cannot be represented in Objective-C", ())
NOTE(not_objc_tuple,none,
      "tuples cannot be represented in Objective-C", ())
NOTE(not_objc_swift_class,none,
     "classes not annotated with @objc cannot be represented "
     "in Objective-C", ())
NOTE(not_objc_swift_struct,none,
      "Swift structs cannot be represented in Objective-C", ())
NOTE(not_objc_swift_enum,none,
      "non-'@objc' enums cannot be represented in Objective-C", ())
NOTE(not_objc_generic_type_param,none,
     "generic type parameters cannot be represented in Objective-C", ())
NOTE(not_objc_function_type_param,none,
     "function types cannot be represented in Objective-C unless their "
     "parameters and returns can be", ())
NOTE(not_objc_function_type_throwing,none,
      "throwing function types cannot be represented in Objective-C", ())
NOTE(objc_inferring_on_objc_protocol_member,none,
     "inferring '@objc' because the declaration is a member of "
     "an '@objc' protocol", ())
NOTE(objc_overriding_objc_decl,none,
     "overriding '@objc' %select{property|subscript|initializer|method}0 %1 "
     "here", (unsigned, DeclName))
NOTE(objc_witness_objc_requirement,none,
     "satisfying requirement for %0 %1 in protocol %2",
     (DescriptiveDeclKind, DeclName, DeclName))

ERROR(objc_invalid_on_func_curried,none,
      "method cannot be %" OBJC_ATTR_SELECT "0 because curried functions "
      "cannot be represented in Objective-C", (unsigned))
ERROR(objc_observing_accessor, none,
      "observing accessors are not allowed to be marked @objc", ())
ERROR(objc_invalid_on_func_variadic,none,
      "method cannot be %" OBJC_ATTR_SELECT "0 because it has a variadic "
      "parameter", (unsigned))
ERROR(objc_invalid_on_func_param_type,none,
      "method cannot be %" OBJC_ATTR_SELECT "1 because the type of the "
      "parameter %0 cannot be represented in Objective-C", (unsigned, unsigned))
ERROR(objc_invalid_on_func_single_param_type,none,
      "method cannot be %" OBJC_ATTR_SELECT "0 because the type of the "
      "parameter cannot be represented in Objective-C", (unsigned))
ERROR(objc_invalid_on_func_result_type,none,
      "method cannot be %" OBJC_ATTR_SELECT "0 because its result type "
      "cannot be represented in Objective-C", (unsigned))
ERROR(objc_invalid_on_foreign_class,none,
      "method cannot be %" OBJC_ATTR_SELECT "0 because Core Foundation "
      "types are not classes in Objective-C", (unsigned))
ERROR(objc_invalid_on_throwing_optional_result,none,
      "throwing method cannot be %" OBJC_ATTR_SELECT "0 because "
      "it returns a value of optional type %1; 'nil' indicates failure to "
      "Objective-C",
      (unsigned, Type))
ERROR(objc_invalid_on_throwing_result,none,
      "throwing method cannot be %" OBJC_ATTR_SELECT "0 because "
      "it returns a value of type %1; return 'Void' or a type that bridges "
      "to an Objective-C class",
      (unsigned, Type))
ERROR(objc_invalid_on_failing_init,none,
      "a failable and throwing initializer cannot be "
      "%" OBJC_ATTR_SELECT "0 because 'nil' indicates failure to Objective-C",
      (unsigned))

ERROR(objc_in_objc_runtime_visible,none,
      "%0 cannot be %" OBJC_ATTR_SELECT "1 because class %2 is only visible "
      "via the Objective-C runtime",
      (DescriptiveDeclKind, unsigned, Identifier))

ERROR(objc_override_method_selector_mismatch,none,
      "Objective-C method has a different selector from the "
      "method it overrides (%0 vs. %1)", (ObjCSelector, ObjCSelector))

ERROR(objc_override_property_name_mismatch,none,
      "Objective-C property has a different name from the "
      "property it overrides (%0 vs. %1)", (Identifier, Identifier))

ERROR(objc_ambiguous_inference,none,
      "ambiguous inference of Objective-C name for %0 %1 (%2 vs %3)",
      (DescriptiveDeclKind, DeclName, ObjCSelector, ObjCSelector))
NOTE(objc_ambiguous_inference_candidate,none,
     "%0 (in protocol %1) provides Objective-C name %2",
     (DeclName, DeclName, ObjCSelector))

ERROR(nonlocal_bridged_to_objc,none,
      "conformance of %0 to %1 can only be written in module %2",
      (Identifier, Identifier, Identifier))

ERROR(broken_bridged_to_objc_protocol,none,
      "_BridgedToObjectiveC protocol is broken", ())

ERROR(missing_bridging_function,Fatal,
      "missing '%select{_forceBridgeFromObjectiveC|"
      "_conditionallyBridgeFromObjectiveC}0'", (bool))
ERROR(missing_nserror_bridging_function,none,
      "missing _bridgeNSError", ())

#define OBJC_DIAG_SELECT "%select{initializer %1|implicit initializer %1|deinitializer|implicit deinitializer|method %1|getter for %1|subscript getter|setter for %1|subscript setter}0"

#define OBJC_DIAG_SELECT_2 "%select{initializer %3|implicit initializer %3|deinitializer|implicit deinitializer|method %3|getter for %3|subscript getter|setter for %3|subscript setter}2"

ERROR(objc_redecl,none,
      OBJC_DIAG_SELECT " with Objective-C selector %4 conflicts with "
      OBJC_DIAG_SELECT_2 " with the same Objective-C selector",
      (unsigned, DeclName, unsigned, DeclName, ObjCSelector))
NOTE(objc_declared_here,none,
     OBJC_DIAG_SELECT " declared here",
     (unsigned, DeclName))

ERROR(objc_redecl_same,none,
      OBJC_DIAG_SELECT " with Objective-C selector %2 conflicts with "
      "previous declaration with the same Objective-C selector",
      (unsigned, DeclName, ObjCSelector))

ERROR(objc_override_other,none,
      OBJC_DIAG_SELECT " with Objective-C selector %4 conflicts with "
      OBJC_DIAG_SELECT_2 " from superclass %5 with the same Objective-C "
      "selector",
      (unsigned, DeclName, unsigned, DeclName, ObjCSelector, Type))

ERROR(objc_class_method_not_permitted,none,
      OBJC_DIAG_SELECT " defines Objective-C class method %2, which is "
      "not permitted by Swift", (unsigned, DeclName, ObjCSelector))

WARNING(objc_class_method_not_permitted_swift3_compat_warning,none,
      OBJC_DIAG_SELECT " defines Objective-C class method %2, which is "
      "not guaranteed to be invoked by Swift and will be disallowed in future "
      "versions", (unsigned, DeclName, ObjCSelector))

ERROR(objc_witness_selector_mismatch,none,
      "Objective-C method %2 provided by " OBJC_DIAG_SELECT
      " does not match the requirement's selector (%3)",
      (unsigned, DeclName, ObjCSelector, ObjCSelector))

ERROR(objc_optional_requirement_conflict,none,
      "Objective-C method %4 provided by " OBJC_DIAG_SELECT
      " conflicts with optional requirement " OBJC_DIAG_SELECT_2
      " in protocol %5",
      (unsigned, DeclName, unsigned, DeclName, ObjCSelector, DeclName))

NOTE(objc_optional_requirement_swift_rename,none,
     "rename %select{method|initializer|property|subscript}0 to match "
     "requirement %1", (bool, DeclName))

ERROR(witness_non_objc,none,
      "non-'@objc' " OBJC_DIAG_SELECT " does not satisfy requirement "
      "of '@objc' protocol %2",
      (unsigned, DeclName, DeclName))

WARNING(witness_non_objc_optional,none,
        "non-'@objc' " OBJC_DIAG_SELECT " does not satisfy optional "
        "requirement of '@objc' protocol %2",
        (unsigned, DeclName, DeclName))

ERROR(witness_non_objc_storage,none,
      "non-'@objc' %select{property %1|subscript}0 does not satisfy "
      "requirement of '@objc' protocol %2",
      (bool, DeclName, DeclName))

WARNING(witness_non_objc_storage_optional,none,
      "non-'@objc' %select{property %1|subscript}0 does not satisfy "
      "optional requirement of '@objc' protocol %2",
      (bool, DeclName, DeclName))

ERROR(nonobjc_not_allowed,none,
      "declaration is %" OBJC_ATTR_SELECT "0, and cannot be marked @nonobjc",
      (unsigned))

#undef OBJC_DIAG_SELECT_2
#undef OBJC_DIAG_SELECT
#undef OBJC_ATTR_SELECT

//------------------------------------------------------------------------------
// dynamic
//------------------------------------------------------------------------------

ERROR(dynamic_not_in_class,none,
      "only members of classes may be dynamic", ())
ERROR(dynamic_with_final,none,
      "a declaration cannot be both 'final' and 'dynamic'",
      ())
ERROR(dynamic_with_nonobjc,none,
      "a declaration cannot be both '@nonobjc' and 'dynamic'",
      ())
ERROR(dynamic_requires_objc,none,
      "'dynamic' %0 %1 must also be '@objc'",
      (DescriptiveDeclKind, DeclName))

//------------------------------------------------------------------------------
// @available
//------------------------------------------------------------------------------

ERROR(availability_decl_unavailable, none,
  "%0 is unavailable", (DeclName))

#define REPLACEMENT_DECL_KIND_SELECT "select{| instance method| property}"
ERROR(availability_decl_unavailable_rename, none,
      "%0 has been %select{renamed to|replaced by}1"
      "%" REPLACEMENT_DECL_KIND_SELECT "2 '%3'",
      (DeclName, bool, unsigned, StringRef))

ERROR(availability_decl_unavailable_rename_msg, none,
      "%0 has been %select{renamed to|replaced by}1"
      "%" REPLACEMENT_DECL_KIND_SELECT "2 '%3': %4",
      (DeclName, bool, unsigned, StringRef, StringRef))

ERROR(availability_decl_unavailable_msg, none,
  "%0 is unavailable: %1", (DeclName, StringRef))

ERROR(availability_decl_unavailable_in_swift, none,
  "%0 is unavailable in Swift", (DeclName))

ERROR(availability_decl_unavailable_in_swift_msg, none,
  "%0 is unavailable in Swift: %1", (DeclName, StringRef))

NOTE(availability_marked_unavailable, none,
  "%0 has been explicitly marked unavailable here", (DeclName))

NOTE(availability_introduced_in_swift, none,
     "%0 was introduced in Swift %1",
    (DeclName, clang::VersionTuple))

NOTE(availability_obsoleted, none,
     "%0 was obsoleted in %1 %2",
    (DeclName, StringRef, clang::VersionTuple))

WARNING(availability_deprecated, none,
        "%0 %select{is|%select{is|was}3}1 deprecated"
        "%select{| %select{on|in}3 %2%select{| %4}3}1",
        (DeclName, bool, StringRef, bool, clang::VersionTuple))

WARNING(availability_deprecated_msg, none,
        "%0 %select{is|%select{is|was}3}1 deprecated"
        "%select{| %select{on|in}3 %2%select{| %4}3}1: %5",
        (DeclName, bool, StringRef, bool, clang::VersionTuple, StringRef))

WARNING(availability_deprecated_rename, none,
        "%0 %select{is|%select{is|was}3}1 deprecated"
        "%select{| %select{on|in}3 %2%select{| %4}3}1: "
        "%select{renamed to|replaced by}5%" REPLACEMENT_DECL_KIND_SELECT "6 "
        "'%7'",
        (DeclName, bool, StringRef, bool, clang::VersionTuple, bool, unsigned,
         StringRef))
#undef REPLACEMENT_DECL_KIND_SELECT

NOTE(note_deprecated_rename, none,
     "use '%0' instead", (StringRef))

ERROR(availability_decl_more_than_enclosing, none,
      "declaration cannot be more available than enclosing scope", ())

NOTE(availability_decl_more_than_enclosing_enclosing_here, none,
     "enclosing scope here", ())

ERROR(availability_decl_only_version_newer, none,
      "%0 is only available on %1 %2 or newer",
      (DeclName, StringRef, clang::VersionTuple))

NOTE(availability_guard_with_version_check, none,
     "add 'if #available' version check", ())

NOTE(availability_add_attribute, none,
     "add @available attribute to enclosing %0", (DescriptiveDeclKind))

ERROR(availability_accessor_only_version_newer, none,
      "%select{getter|setter}0 for %1 is only available on %2 %3"
      " or newer",
      (/*AccessorKind*/unsigned, DeclName, StringRef, clang::VersionTuple))

ERROR(availability_inout_accessor_only_version_newer, none,
      "cannot pass as inout because %select{getter|setter}0 for %1 is only "
      "available on %2 %3 or newer",
      (/*AccessorKind*/unsigned, DeclName, StringRef, clang::VersionTuple))

ERROR(availability_query_required_for_platform, none,
      "condition required for target platform '%0'", (StringRef))

WARNING(availability_query_useless_enclosing_scope, none,
        "unnecessary check for '%0'; enclosing scope ensures guard "
        "will always be true", (StringRef))

NOTE(availability_query_useless_enclosing_scope_here, none,
     "enclosing scope here", ())

ERROR(availability_global_script_no_potential,
      none, "global variable cannot be marked potentially "
      "unavailable with '@available' in script mode", ())

ERROR(availability_stored_property_no_potential,
      none, "stored properties cannot be marked potentially unavailable with "
      "'@available'", ())

ERROR(availability_protocol_requires_version,
      none, "protocol %0 requires %1 to be available on %2 %3 and newer",
      (DeclName, DeclName, StringRef, clang::VersionTuple))

NOTE(availability_protocol_requirement_here, none,
     "protocol requirement here", ())

NOTE(availability_conformance_introduced_here, none,
     "conformance introduced here", ())

// This doesn't display as an availability diagnostic, but it's
// implemented there and fires when these subscripts are marked
// unavailable, so it seems appropriate to put it here.
ERROR(availabilty_string_subscript_migration, none,
      "subscripts returning String were obsoleted in Swift 4; explicitly construct a String from subscripted result", ())

//------------------------------------------------------------------------------
// @discardableResult
//------------------------------------------------------------------------------

WARNING(discardable_result_on_void_never_function, none,
        "@discardableResult declared on a function returning %select{Never|Void}0 is unnecessary",
        (bool))

//------------------------------------------------------------------------------
// Resilience diagnostics
//------------------------------------------------------------------------------

ERROR(fixed_layout_attr_on_internal_type,
      none, "'@_fixed_layout' attribute can only be applied to '@_versioned' "
      "or public declarations, but %0 is "
      "%select{private|fileprivate|internal|%error|%error}1",
      (Identifier, Accessibility))

ERROR(versioned_attr_with_explicit_accessibility,
      none, "'@_versioned' attribute can only be applied to internal "
      "declarations, but %0 is %select{private|fileprivate|%error|public|open}1",
      (Identifier, Accessibility))

ERROR(versioned_attr_in_protocol,none,
      "'@_versioned' attribute cannot be used in protocols", ())

#define FRAGILE_FUNC_KIND \
  "%select{a '@_transparent' function|" \
  "an '@inline(__always)' function|" \
  "an '@_inlineable' function|" \
  "a default argument value}"

ERROR(local_type_in_inlineable_function,
      none, "type %0 cannot be nested inside " FRAGILE_FUNC_KIND "1",
      (DeclName, unsigned))

ERROR(resilience_decl_unavailable,
      none, "%0 %1 is %select{private|fileprivate|internal|%error|%error}2 and "
      "cannot be referenced from " FRAGILE_FUNC_KIND "3",
      (DescriptiveDeclKind, DeclName, Accessibility, unsigned))

#undef FRAGILE_FUNC_KIND

NOTE(resilience_decl_declared_here,
     none, "%0 %1 is not '@_versioned' or public", (DescriptiveDeclKind, DeclName))

ERROR(designated_init_in_extension_resilient,none,
      "initializer declared in an extension of "
      "non-'@_fixed_layout' type %0 must delegate to another initializer", (Type))

ERROR(designated_init_inlineable_resilient,none,
      "initializer for non-'@_fixed_layout' type %0 is "
      "'%select{@_transparent|@inline(__always)|@_inlineable|%error}1' and must "
      "delegate to another initializer", (Type, unsigned))

ERROR(class_designated_init_inlineable_resilient,none,
      "initializer for class %0 is "
      "'%select{@_transparent|@inline(__always)|@_inlineable|%error}1' and must "
      "delegate to another initializer", (Type, unsigned))

ERROR(inlineable_stored_property,
      none, "'@_inlineable' attribute cannot be applied to stored properties", ())

ERROR(inlineable_decl_not_public,
      none, "'@_inlineable' attribute can only be applied to public declarations, "
      "but %0 is %select{private|fileprivate|internal|%error|%error}1",
      (Identifier, Accessibility))

//------------------------------------------------------------------------------
// @_specialize diagnostics
//------------------------------------------------------------------------------

ERROR(specialize_attr_nongeneric_trailing_where,none,
      "trailing 'where' clause in '_specialize' attribute of non-generic function %0", (Identifier))
ERROR(specialize_missing_where_clause,none,
      "missing 'where' clause in '_specialize' attribute", ())
ERROR(specialize_empty_where_clause,none,
      "empty 'where' clause in '_specialize' attribute", ())
ERROR(specialize_attr_non_concrete_same_type_req,none,
      "Only concrete type same-type requirements are supported by '_specialize' attribute", ())
ERROR(specialize_attr_only_generic_param_req,none,
      "Only requirements on generic parameters are supported by '_specialize' attribute", ())
ERROR(specialize_attr_only_one_concrete_same_type_req,none,
      "Only one concrete type should be used in the same-type requirement in '_specialize' attribute", ())
ERROR(specialize_attr_non_nominal_type_constraint_req,none,
      "Only conformances to nominal types are supported by '_specialize' attribute", ())
ERROR(specialize_attr_non_protocol_type_constraint_req,none,
      "Only conformances to protocol types are supported by '_specialize' attribute", ())
ERROR(specialize_attr_type_parameter_count_mismatch,none,
      "%select{too many|too few}2 type parameters are specified "
      "in '_specialize' attribute (got %1, but expected %0)",
      (unsigned, unsigned, bool))
ERROR(specialize_attr_missing_constraint,none,
      "Missing constraint for %0 in '_specialize' attribute", (DeclName))
ERROR(specialize_attr_unsupported_kind_of_req,none,
      "Only same-type and layout requirements are supported by '_specialize' attribute", ())

//------------------------------------------------------------------------------
// Variable usage diagnostics
//------------------------------------------------------------------------------

WARNING(pbd_never_used_stmtcond, none,
        "value %0 was defined but never used; consider replacing "
        "with boolean test",
        (Identifier))

WARNING(pbd_never_used, none,
        "initialization of %select{variable|immutable value}1 %0 was never used"
        "; consider replacing with assignment to '_' or removing it",
        (Identifier, unsigned))


WARNING(capture_never_used, none,
        "capture %0 was never used",
        (Identifier))

WARNING(variable_never_used, none,
        "%select{variable|immutable value}1 %0 was never used; "
        "consider replacing with '_' or removing it",
        (Identifier, unsigned))
WARNING(immutable_value_never_used_but_assigned, none,
        "immutable value %0 was never used; "
        "consider removing it",
        (Identifier))
WARNING(variable_never_mutated, none,
        "%select{variable|parameter}1 %0 was never mutated; "
        "consider changing to 'let' constant",
        (Identifier, unsigned))
WARNING(variable_never_read, none,
        "%select{variable|parameter}1 %0 was written to, but never read",
        (Identifier, unsigned))

//------------------------------------------------------------------------------
// Circular reference diagnostics
//------------------------------------------------------------------------------
ERROR(circular_reference, none,
      "circular reference", ())

ERROR(redundant_type_alias_define, none,
      "redundant type alias declaration", ())

NOTE(circular_reference_through, none,
     "through reference here", ())

//------------------------------------------------------------------------------
// Debug diagnostics
//------------------------------------------------------------------------------

WARNING(debug_long_function_body, none,
        "%0 %1 took %2ms to type-check (limit: %3ms)",
        (DescriptiveDeclKind, DeclName, unsigned, unsigned))
WARNING(debug_long_closure_body, none,
        "closure took %0ms to type-check (limit: %1ms)",
        (unsigned, unsigned))

//------------------------------------------------------------------------------
// Pattern match diagnostics
//------------------------------------------------------------------------------


ERROR(empty_switch_stmt,none,
      "'switch' statement body must have at least one 'case' or 'default' "
      "block; do you want to add a default case?",())
ERROR(non_exhaustive_switch,none, "switch must be exhaustive", ())
NOTE(missing_several_cases,none,
     "do you want to add "
     "%select{missing cases|a default clause}0"
     "?", (bool))

NOTE(missing_particular_case,none,
     "add missing case: '%0'", (StringRef))
WARNING(redundant_particular_case,none,
        "case is already handled by previous patterns; consider removing it",())

#ifndef DIAG_NO_UNDEF
# if defined(DIAG)
#  undef DIAG
# endif
# undef NOTE
# undef WARNING
# undef ERROR
#endif<|MERGE_RESOLUTION|>--- conflicted
+++ resolved
@@ -445,14 +445,11 @@
       "invalid component of Swift key path", ())
 ERROR(expr_swift_keypath_not_starting_with_type,none,
       "a Swift key path must begin with a type", ())
-<<<<<<< HEAD
 ERROR(expr_swift_keypath_unimplemented_component,none,
       "key path support for %0 components is not implemented", (StringRef))
-=======
 ERROR(expr_smart_keypath_value_covert_to_contextual_type,none,
       "KeyPath value type %0 cannot be converted to contextual type %1",
       (Type, Type))
->>>>>>> 61c2f2ce
 
 // Selector expressions.
 ERROR(expr_selector_no_objc_runtime,none,
