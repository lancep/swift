--- conflicted
+++ resolved
@@ -178,12 +178,7 @@
 
 // <rdar://problem/17080659> Error Message QOI - wrong return type in an overload
 func recArea(_ h: Int, w : Int) {
-<<<<<<< HEAD
-  return h * w  // expected-error {{no '*' candidates produce the expected contextual result type '()'}}
-  // expected-note @-1 {{overloads for '*' exist with these result types: }}
-=======
   return h * w  // expected-error {{unexpected non-void return value in void function}}
->>>>>>> 6c89a4a7
 }
 
 // <rdar://problem/17224804> QoI: Error In Ternary Condition is Wrong
