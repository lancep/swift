--- conflicted
+++ resolved
@@ -1267,7 +1267,6 @@
   }
 }
 
-<<<<<<< HEAD
 suite.test("CharacterView") {
   // FIXME: precondition checks in Character prevent us from trying this last
   // one.
@@ -1415,7 +1414,8 @@
     String(cString: $0.baseAddress, encoding: UTF16.self)
   }
   expectEqual(s4, "some string")
-=======
+}
+
 suite.test("fcc-normalized-view") {
   let a: UInt16 = 0x0061
   let aTic: UInt16 = 0x00e0
@@ -1493,7 +1493,6 @@
     expectEqualSequence(norm1rev, norm2rev)
     expectEqualSequence(norm1, form2)
   }
->>>>>>> d13c2e51
 }
 
 runAllTests()
