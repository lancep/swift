// RUN: %target-sil-opt -enable-sil-verify-all -function-signature-opts %s | FileCheck %s

import Builtin

/////////////////////
// Data Structures //
/////////////////////

struct S0 {
  var f : Builtin.Int16
}

struct S1 {
  var f1 : Builtin.Int16
  var f2 : Builtin.Int32
}

sil @i16_user : $@convention(thin) (Builtin.Int16) -> ()
sil @i32_user : $@convention(thin) (Builtin.Int32) -> ()

sil @s1_user : $@convention(thin) (S1) -> ()
sil @s1_ptr_user : $@convention(thin) (@in S1) -> ()

struct S2 {
  var f1 : S1
  var f2 : Builtin.Int64
}

struct S3 {
  var f1 : S2
  var f2 : S1
}

sil @s2_user : $@convention(thin) (S2) -> ()

class C1 {
  var f1 : Builtin.Int32

  init()
  deinit
}

sil @c1_user : $@convention(thin) (C1) -> ()

class C2 {
  var f1 : S3
  var f2 : C1

  init()
  deinit
}

struct S4 {
  var f1 : Builtin.NativeObject
}

struct S5 {
  var f1 : S4
  var f2 : S1
}

sil @s5_user : $@convention(thin) (S5) -> ()

struct S6 {
  var f1 : S1
  var f2 : S1
  var f3 : (Builtin.Int32, Builtin.Int16, S1)
}

struct FakeStaticString {
  var f1 : Builtin.RawPointer
  var f2 : Builtin.Word
  var f3 : Builtin.Word
}

sil @fakestaticstring_user : $@convention(thin) (FakeStaticString) -> ()

@objc protocol FakeAnyObject {}
struct FakeOpaquePointer {
  var rawValue : Builtin.RawPointer
}
enum FakeOptional<T> {
  case None
  case Some(T)
}
struct FakeUWord {
  var value: Builtin.Word
}

struct FakeStringCore {
  var baseAddress : FakeOpaquePointer
  var countAndFlags : FakeUWord
  var owner : FakeOptional<FakeAnyObject>
}

struct FakeString {
  var core : FakeStringCore
}
sil @fakestring_user : $@convention(thin) (FakeString) -> ()

sil @tuple_user : $@convention(thin) ((Builtin.Int32, Builtin.Int16, S1)) ->  ()

struct EightFieldStruct {
  var a1 : Builtin.Int32
  var a2 : Builtin.Int32
  var a3 : Builtin.Int32
  var a4 : Builtin.Int32
  var a5 : Builtin.Int32
  var a6 : Builtin.Int32
  var a7 : Builtin.Int32
  var a8 : Builtin.Int32
}

struct ThirtySixFieldStruct {
  var b1 : EightFieldStruct
  var b2 : EightFieldStruct
  var b3 : EightFieldStruct
  var b4 : EightFieldStruct
  var b5 : EightFieldStruct
}

struct SingleFieldLvl1 {
  var s2: SingleFieldLvl2
}
struct SingleFieldLvl2 {
  var s3: SingleFieldLvl3
}
struct SingleFieldLvl3 {
  var s4: Builtin.Int16
}


///////////
// Tests //
///////////

/// This checks the case where we have a single level hierarchy and the root is
/// dead.
// CHECK-LABEL: sil [fragile] [thunk] @single_level_dead_root_callee : $@convention(thin) (S1) -> Builtin.Int32 {
// CHECK: bb0([[INPUT:%[0-9]+]] : $S1):
// CHECK: [[FN:%[0-9]+]] = function_ref @_TTSf4s__single_level_dead_root_callee : $@convention(thin) (Builtin.Int32) -> Builtin.Int32
// CHECK: [[ARG:%.*]] = struct_extract [[INPUT]] : $S1, #S1.f2
// CHECK: apply [[FN]]([[ARG]])
sil [fragile] @single_level_dead_root_callee : $@convention(thin) (S1) -> Builtin.Int32 {
bb0(%0 : $S1):
  %1 = struct_extract %0 : $S1, #S1.f2
  return %1 : $Builtin.Int32
}

// CHECK-LABEL: sil [fragile] @single_level_dead_root_caller : $@convention(thin) (S1) -> () {
// CHECK: bb0([[INPUT:%[0-9]+]] : $S1):
// CHECK: [[FN:%[0-9]+]] = function_ref @_TTSf4s__single_level_dead_root_callee : $@convention(thin) (Builtin.Int32) -> Builtin.Int32
// CHECK: [[ARG:%.*]] = struct_extract [[INPUT]] : $S1, #S1.f2
// CHECK: apply [[FN]]([[ARG]])
sil [fragile] @single_level_dead_root_caller : $@convention(thin) (S1) -> () {
bb0(%0 : $S1):
  %1 = function_ref @single_level_dead_root_callee : $@convention(thin) (S1) -> Builtin.Int32
  %2 = apply %1(%0) : $@convention(thin) (S1) -> Builtin.Int32
  %9999 = tuple()
  return %9999 : $()
}

// CHECK-LABEL: sil [fragile] [thunk] @single_level_live_root_callee : $@convention(thin) (S1) -> Builtin.Int32 {
// CHECK: bb0([[INPUT:%[0-9]+]] : $S1):
// CHECK: [[FN:%[0-9]+]] = function_ref @_TTSf4s__single_level_live_root_callee : $@convention(thin) (Builtin.Int16, Builtin.Int32) -> Builtin.Int32
// CHECK: [[ARG2:%.*]] = struct_extract [[INPUT]] : $S1, #S1.f2
// CHECK: [[ARG1:%.*]] = struct_extract [[INPUT]] : $S1, #S1.f1
// CHECK: apply [[FN]]([[ARG1]], [[ARG2]])
sil [fragile] @single_level_live_root_callee : $@convention(thin) (S1) -> Builtin.Int32 {
bb0(%0 : $S1):
  %1 = struct_extract %0 : $S1, #S1.f2
  %2 = function_ref @s1_user : $@convention(thin) (S1) -> ()
  apply %2(%0) : $@convention(thin) (S1) -> ()
  return %1 : $Builtin.Int32
}

// CHECK-LABEL: sil [fragile] @single_level_live_root_caller : $@convention(thin) (S1) -> () {
// CHECK: bb0([[INPUT:%[0-9]+]] : $S1):
// CHECK: [[FN:%[0-9]+]] = function_ref @_TTSf4s__single_level_live_root_callee : $@convention(thin) (Builtin.Int16, Builtin.Int32) -> Builtin.Int32
// CHECK: [[ARG2:%.*]] = struct_extract [[INPUT]] : $S1, #S1.f2
// CHECK: [[ARG1:%.*]] = struct_extract [[INPUT]] : $S1, #S1.f1
// CHECK: apply [[FN]]([[ARG1]], [[ARG2]])
sil [fragile] @single_level_live_root_caller : $@convention(thin) (S1) -> () {
bb0(%0 : $S1):
  %1 = function_ref @single_level_live_root_callee : $@convention(thin) (S1) -> Builtin.Int32
  %2 = apply %1(%0) : $@convention(thin) (S1) -> Builtin.Int32
  %9999 = tuple()
  return %9999 : $()
}

// This test checks where we have a multiple level hierarchy, the root is dead,
// but the root has all fields used. This means that we should extract
// everything, but we should not "reform" the aggregate.
// CHECK-LABEL: sil [fragile] [thunk] @multiple_level_all_root_fields_used_callee : $@convention(thin) (S2) -> (Builtin.Int16, Builtin.Int64) {
// CHECK: bb0([[INPUT:%.*]] : $S2):
// CHECK: [[FN:%.*]] = function_ref @_TTSf4s__multiple_level_all_root_fields_used_callee : $@convention(thin) (Builtin.Int16, Builtin.Int64) -> (Builtin.Int16, Builtin.Int64)
// CHECK: [[EXT1:%.*]] = struct_extract [[INPUT]] : $S2, #S2.f2
// CHECK: [[EXT2:%.*]] = struct_extract [[INPUT]] : $S2, #S2.f1
// CHECK: [[EXT3:%.*]] = struct_extract [[EXT2]] : $S1, #S1.f1
// CHECK: apply [[FN]]([[EXT3]], [[EXT1]])
sil [fragile] @multiple_level_all_root_fields_used_callee : $@convention(thin) (S2) -> (Builtin.Int16, Builtin.Int64) {
bb0(%0 : $S2):
  debug_value %0 : $S2 // debug_value should not prevent function signature optimization
  %1 = struct_extract %0 : $S2, #S2.f1
  debug_value %1 : $S1 // debug_value should not prevent function signature optimization
  %2 = struct_extract %1 : $S1, #S1.f1
  %3 = struct_extract %0 : $S2, #S2.f2
  %4 = tuple(%2 : $Builtin.Int16, %3 : $Builtin.Int64)
  return %4 : $(Builtin.Int16, Builtin.Int64)
}

// CHECK-LABEL: sil [fragile] @multiple_level_all_root_fields_used_caller : $@convention(thin) (S2) -> () {
// CHECK: bb0([[INPUT:%.*]] : $S2):
// CHECK: [[FN:%.*]] = function_ref @_TTSf4s__multiple_level_all_root_fields_used_callee : $@convention(thin) (Builtin.Int16, Builtin.Int64) -> (Builtin.Int16, Builtin.Int64)
// CHECK: [[EXT1:%.*]] = struct_extract [[INPUT]] : $S2, #S2.f2
// CHECK: [[EXT2:%.*]] = struct_extract [[INPUT]] : $S2, #S2.f1
// CHECK: [[EXT3:%.*]] = struct_extract [[EXT2]] : $S1, #S1.f1
// CHECK: apply [[FN]]([[EXT3]], [[EXT1]])
sil [fragile] @multiple_level_all_root_fields_used_caller : $@convention(thin) (S2) -> () {
bb0(%0 : $S2):
  %1 = function_ref @multiple_level_all_root_fields_used_callee : $@convention(thin) (S2) -> (Builtin.Int16, Builtin.Int64)
  %2 = apply %1(%0) : $@convention(thin) (S2) -> (Builtin.Int16, Builtin.Int64)
  %9999 = tuple()
  return %9999 : $()
}

/// This test checks a multiple level hierarchy where the root has no fields used.
// CHECK-LABEL: sil [fragile] [thunk] @multiple_level_no_root_fields_have_direct_uses_callee : $@convention(thin) (S3) -> (Builtin.Int16, Builtin.Int64) {
// CHECK: bb0([[IN:%.*]] : $S3):
// CHECK: [[FN:%.*]] = function_ref @_TTSf4s__multiple_level_no_root_fields_have_direct_uses_callee : $@convention(thin) (Builtin.Int16, Builtin.Int64) -> (Builtin.Int16, Builtin.Int64)
// CHECK: [[EXT1:%.*]] = struct_extract [[IN]] : $S3, #S3.f2
// CHECK: [[EXT2:%.*]] = struct_extract [[IN]] : $S3, #S3.f1
// CHECK: [[EXT3:%.*]] = struct_extract [[EXT2]] : $S2, #S2.f2
// CHECK: [[EXT4:%.*]] = struct_extract [[EXT2]] : $S2, #S2.f1
// CHECK: [[EXT5:%.*]] = struct_extract [[EXT4]] : $S1, #S1.f1
// CHECK: apply [[FN]]([[EXT5]], [[EXT3]])
sil [fragile] @multiple_level_no_root_fields_have_direct_uses_callee : $@convention(thin) (S3) -> (Builtin.Int16, Builtin.Int64) {
bb0(%0 : $S3):
  debug_value %0 : $S3
  %1 = struct_extract %0 : $S3, #S3.f1
  %2 = struct_extract %1 : $S2, #S2.f1
  %3 = struct_extract %2 : $S1, #S1.f1
  %4 = struct_extract %1 : $S2, #S2.f2
  %5 = tuple(%3 : $Builtin.Int16, %4 : $Builtin.Int64)
  return %5 : $(Builtin.Int16, Builtin.Int64)
}

// CHECK-LABEL: sil [fragile] @multiple_level_no_root_fields_have_direct_uses_caller : $@convention(thin) (S3) -> () {
// CHECK: bb0([[IN:%.*]] : $S3):
// CHECK: [[FN:%.*]] = function_ref @_TTSf4s__multiple_level_no_root_fields_have_direct_uses_callee : $@convention(thin) (Builtin.Int16, Builtin.Int64) -> (Builtin.Int16, Builtin.Int64)
// CHECK: [[EXT1:%.*]] = struct_extract [[IN]] : $S3, #S3.f2
// CHECK: [[EXT2:%.*]] = struct_extract [[IN]] : $S3, #S3.f1
// CHECK: [[EXT3:%.*]] = struct_extract [[EXT2]] : $S2, #S2.f2
// CHECK: [[EXT4:%.*]] = struct_extract [[EXT2]] : $S2, #S2.f1
// CHECK: [[EXT5:%.*]] = struct_extract [[EXT4]] : $S1, #S1.f1
// CHECK: apply [[FN]]([[EXT5]], [[EXT3]])
sil [fragile] @multiple_level_no_root_fields_have_direct_uses_caller : $@convention(thin) (S3) -> () {
bb0(%0 : $S3):
  %1 = function_ref @multiple_level_no_root_fields_have_direct_uses_callee : $@convention(thin) (S3) -> (Builtin.Int16, Builtin.Int64)
  %2 = apply %1(%0) : $@convention(thin) (S3) -> (Builtin.Int16, Builtin.Int64)
  %9999 = tuple()
  return %9999 : $()
}

// This test checks a multiple level hierarchy where the root has its own use
// and needs to be reformed via a struct.
// CHECK-LABEL: sil [fragile] [thunk] @multiple_level_root_must_be_reformed_callee : $@convention(thin) (S2) -> (Builtin.Int16, Builtin.Int64) {
// CHECK: bb0([[IN:%.*]] : $S2):
// CHECK: [[FN:%.*]] = function_ref @_TTSf4s__multiple_level_root_must_be_reformed_callee : $@convention(thin) (Builtin.Int16, Builtin.Int32, Builtin.Int64) -> (Builtin.Int16, Builtin.Int64)
// CHECK: [[EXT1:%.*]] = struct_extract [[IN]] : $S2, #S2.f2
// CHECK: [[EXT2:%.*]] = struct_extract [[IN]] : $S2, #S2.f1
// CHECK: [[EXT3:%.*]] = struct_extract [[EXT2]] : $S1, #S1.f2
// CHECK: [[EXT4:%.*]] = struct_extract [[EXT2]] : $S1, #S1.f1
// CHECK: apply [[FN]]([[EXT4]], [[EXT3]], [[EXT1]])
sil [fragile] @multiple_level_root_must_be_reformed_callee : $@convention(thin) (S2) -> (Builtin.Int16, Builtin.Int64) {
bb0(%0 : $S2):
  %2 = struct_extract %0 : $S2, #S2.f1
  %3 = struct_extract %2 : $S1, #S1.f1
  %4 = struct_extract %0 : $S2, #S2.f2
  %5 = tuple(%3 : $Builtin.Int16, %4 : $Builtin.Int64)
  %6 = function_ref @s2_user : $@convention(thin) (S2) -> ()
  apply %6(%0) : $@convention(thin) (S2) -> ()
  return %5 : $(Builtin.Int16, Builtin.Int64)
}

// CHECK-LABEL: sil [fragile] @multiple_level_root_must_be_reformed_caller : $@convention(thin) (S2) -> () {
// CHECK: bb0([[IN:%.*]] : $S2):
// CHECK: [[FN:%.*]] = function_ref @_TTSf4s__multiple_level_root_must_be_reformed_callee : $@convention(thin) (Builtin.Int16, Builtin.Int32, Builtin.Int64) -> (Builtin.Int16, Builtin.Int64)
// CHECK: [[EXT1:%.*]] = struct_extract [[IN]] : $S2, #S2.f2
// CHECK: [[EXT2:%.*]] = struct_extract [[IN]] : $S2, #S2.f1
// CHECK: [[EXT3:%.*]] = struct_extract [[EXT2]] : $S1, #S1.f2
// CHECK: [[EXT4:%.*]] = struct_extract [[EXT2]] : $S1, #S1.f1
// CHECK: apply [[FN]]([[EXT4]], [[EXT3]], [[EXT1]])
sil [fragile] @multiple_level_root_must_be_reformed_caller : $@convention(thin) (S2) -> () {
bb0(%0 : $S2):
  %1 = function_ref @multiple_level_root_must_be_reformed_callee : $@convention(thin) (S2) -> (Builtin.Int16, Builtin.Int64)
  %2 = apply %1(%0) : $@convention(thin) (S2) -> (Builtin.Int16, Builtin.Int64)
  %9999 = tuple()
  return %9999 : $()
}

// This test checks if we can handle @owned structs correctly
// CHECK-LABEL: sil [fragile] [thunk] @owned_struct_1_callee : $@convention(thin) (@owned S5, @owned S5) -> (Builtin.Int16, Builtin.Int32, Builtin.Int16, Builtin.Int32) {
// CHECK: bb0([[IN1:%.*]] : $S5, [[IN2:%.*]] : $S5):
// CHECK: [[FN:%.*]] = function_ref @_TTSf4dg_gs__owned_struct_1_callee : $@convention(thin) (@guaranteed S4, Builtin.Int16, Builtin.Int32) -> (Builtin.Int16, Builtin.Int32, Builtin.Int16, Builtin.Int32)
// CHECK: [[EXT1:%.*]] = struct_extract [[IN2]] : $S5, #S5.f2
// CHECK: [[EXT2:%.*]] = struct_extract [[IN2]] : $S5, #S5.f1
// CHECK: [[EXT4:%.*]] = struct_extract [[EXT1]] : $S1, #S1.f2
// CHECK: [[EXT5:%.*]] = struct_extract [[EXT1]] : $S1, #S1.f1
// CHECK: apply [[FN]]([[EXT2]], [[EXT5]], [[EXT4]]) : $@convention(thin) (@guaranteed S4, Builtin.Int16, Builtin.Int32) -> (Builtin.Int16, Builtin.Int32, Builtin.Int16, Builtin.Int32)
// CHECK: release_value [[IN]] : $S5
sil [fragile] @owned_struct_1_callee : $@convention(thin) (@owned S5, @owned S5) -> (Builtin.Int16, Builtin.Int32, Builtin.Int16, Builtin.Int32) {
bb0(%0 : $S5, %1 : $S5):
  %2 = struct_extract %0 : $S5, #S5.f2
  %3 = struct_extract %2 : $S1, #S1.f1
  %4 = struct_extract %2 : $S1, #S1.f2
  %5 = struct_extract %1 : $S5, #S5.f2
  %6 = struct_extract %5 : $S1, #S1.f1
  %7 = struct_extract %5 : $S1, #S1.f2
  release_value %0 : $S5
  release_value %1 : $S5
  %8 = tuple(%6 : $Builtin.Int16, %7 : $Builtin.Int32, %6 : $Builtin.Int16, %7 : $Builtin.Int32)
  return %8 : $(Builtin.Int16, Builtin.Int32, Builtin.Int16, Builtin.Int32)
}

// CHECK-LABEL: sil [fragile] @owned_struct_1_caller : $@convention(thin) (S5) -> () {
// CHECK: bb0([[IN:%.*]] : $S5):
// CHECK: [[FN:%.*]] = function_ref @_TTSf4dg_gs__owned_struct_1_callee : $@convention(thin) (@guaranteed S4, Builtin.Int16, Builtin.Int32) -> (Builtin.Int16, Builtin.Int32, Builtin.Int16, Builtin.Int32)
// CHECK: [[EXT1:%.*]] = struct_extract [[IN]] : $S5, #S5.f2
// CHECK: [[EXT2:%.*]] = struct_extract [[IN]] : $S5, #S5.f1
// CHECK: [[EXT4:%.*]] = struct_extract [[EXT1]] : $S1, #S1.f2
// CHECK: [[EXT5:%.*]] = struct_extract [[EXT1]] : $S1, #S1.f1
// CHECK: apply [[FN]]([[EXT2]], [[EXT5]], [[EXT4]]) : $@convention(thin) (@guaranteed S4, Builtin.Int16, Builtin.Int32) -> (Builtin.Int16, Builtin.Int32, Builtin.Int16, Builtin.Int32)
// CHECK: release_value [[IN]] : $S5
sil [fragile] @owned_struct_1_caller : $@convention(thin) (S5) -> () {
bb0(%0 : $S5):
  %1 = function_ref @owned_struct_1_callee : $@convention(thin) (@owned S5, @owned S5) -> (Builtin.Int16, Builtin.Int32, Builtin.Int16, Builtin.Int32)
  %2 = apply %1(%0, %0) : $@convention(thin) (@owned S5, @owned S5) -> (Builtin.Int16, Builtin.Int32, Builtin.Int16, Builtin.Int32)
  %9999 = tuple()
  return %9999 : $()
}

// This test checks if we can properly insert arguments in between dead arguments.
// CHECK-LABEL: sil [fragile] [thunk] @owned_struct_2_callee : $@convention(thin) (Builtin.Int256, Builtin.Int256, @owned S5, Builtin.Int128, Builtin.Int128) -> (Builtin.Int256, Builtin.Int16, Builtin.Int32, Builtin.Int128) {
// CHECK: bb0([[IN1:%.*]] : $Builtin.Int256, [[IN2:%.*]] : $Builtin.Int256, [[IN3:%.*]] : $S5, [[IN4:%.*]] : $Builtin.Int128, [[IN5:%.*]] : $Builtin.Int128):
// CHECK: [[FN:%.*]] = function_ref @_TTSf4n_d_gs_d_n__owned_struct_2_callee : $@convention(thin) (Builtin.Int256, @guaranteed S4, Builtin.Int16, Builtin.Int32, Builtin.Int128) -> (Builtin.Int256, Builtin.Int16, Builtin.Int32, Builtin.Int128)
// CHECK: [[EXT1:%.*]] = struct_extract [[IN3]] : $S5, #S5.f2
// CHECK: [[EXT2:%.*]] = struct_extract [[IN3]] : $S5, #S5.f1
// CHECK: [[EXT4:%.*]] = struct_extract [[EXT1]] : $S1, #S1.f2
// CHECK: [[EXT5:%.*]] = struct_extract [[EXT1]] : $S1, #S1.f1
// CHECK: apply [[FN]]([[IN1]], [[EXT2]], [[EXT5]], [[EXT4]], [[IN5]]) : $@convention(thin) (Builtin.Int256, @guaranteed S4, Builtin.Int16, Builtin.Int32, Builtin.Int128) -> (Builtin.Int256, Builtin.Int16, Builtin.Int32, Builtin.Int128)
sil [fragile] @owned_struct_2_callee : $@convention(thin) (Builtin.Int256, Builtin.Int256, @owned S5, Builtin.Int128, Builtin.Int128) -> (Builtin.Int256, Builtin.Int16, Builtin.Int32, Builtin.Int128) {
bb0(%0 : $Builtin.Int256, %1 : $Builtin.Int256, %2 : $S5, %3 : $Builtin.Int128, %4 : $Builtin.Int128):
  %5 = struct_extract %2 : $S5, #S5.f2
  %6 = struct_extract %5 : $S1, #S1.f1
  %7 = struct_extract %5 : $S1, #S1.f2
  %11 = function_ref @s5_user : $@convention(thin) (S5) -> ()
  %12 = apply %11(%2) : $@convention(thin) (S5) -> ()
  release_value %2 : $S5
  %13 = tuple(%0 : $Builtin.Int256, %6 : $Builtin.Int16, %7 : $Builtin.Int32, %4 : $Builtin.Int128)
  return %13 : $(Builtin.Int256, Builtin.Int16, Builtin.Int32, Builtin.Int128)
}


// CHECK-LABEL: sil [fragile] @owned_struct_2_caller : $@convention(thin) (Builtin.Int256, S5, Builtin.Int128) -> () {
// CHECK: bb0([[IN1:%.*]] : $Builtin.Int256, [[IN2:%.*]] : $S5, [[IN3:%.*]] : $Builtin.Int128):
// CHECK: [[FN:%.*]] = function_ref @_TTSf4n_d_gs_d_n__owned_struct_2_callee : $@convention(thin) (Builtin.Int256, @guaranteed S4, Builtin.Int16, Builtin.Int32, Builtin.Int128) -> (Builtin.Int256, Builtin.Int16, Builtin.Int32, Builtin.Int128)
// CHECK: [[EXT1:%.*]] = struct_extract [[IN2]] : $S5, #S5.f2
// CHECK: [[EXT2:%.*]] = struct_extract [[IN2]] : $S5, #S5.f1
// CHECK: [[EXT4:%.*]] = struct_extract [[EXT1]] : $S1, #S1.f2
// CHECK: [[EXT5:%.*]] = struct_extract [[EXT1]] : $S1, #S1.f1
// CHECK: apply [[FN]]([[IN1]], [[EXT2]], [[EXT5]], [[EXT4]], [[IN3]]) : $@convention(thin) (Builtin.Int256, @guaranteed S4, Builtin.Int16, Builtin.Int32, Builtin.Int128) -> (Builtin.Int256, Builtin.Int16, Builtin.Int32, Builtin.Int128)
sil [fragile] @owned_struct_2_caller : $@convention(thin) (Builtin.Int256, S5, Builtin.Int128) -> () {
bb0(%0 : $Builtin.Int256, %1 : $S5, %2 : $Builtin.Int128):
  %3 = function_ref @owned_struct_2_callee : $@convention(thin) (Builtin.Int256, Builtin.Int256, @owned S5, Builtin.Int128, Builtin.Int128) -> (Builtin.Int256, Builtin.Int16, Builtin.Int32, Builtin.Int128)
  %4 = apply %3(%0, %0, %1, %2, %2) : $@convention(thin) (Builtin.Int256, Builtin.Int256, @owned S5, Builtin.Int128, Builtin.Int128) -> (Builtin.Int256, Builtin.Int16, Builtin.Int32, Builtin.Int128)
  %9999 = tuple()
  return %9999 : $()
}

/// This test makes sure that we ignore pointer arguments for now.
// CHECK-LABEL: sil [fragile] [thunk] @ignore_ptrs_callee : $@convention(thin) (@in S1, S1, S1) -> (Builtin.Int16, Builtin.Int16) {
// CHECK: bb0([[IN1:%.*]] : $*S1, [[IN2:%.*]] : $S1, [[IN3:%.*]] : $S1):
// CHECK: [[FN:%.*]] = function_ref @_TTSf4n_s_s__ignore_ptrs_callee : $@convention(thin) (@in S1, Builtin.Int16, Builtin.Int16) -> (Builtin.Int16, Builtin.Int16)
// CHECK: [[EXT1:%.*]] = struct_extract [[IN2]] : $S1, #S1.f1
// CHECK: [[EXT2:%.*]] = struct_extract [[IN3]] : $S1, #S1.f1
// CHECK: apply [[FN]]([[IN1]], [[EXT1]], [[EXT2]]) : $@convention(thin) (@in S1, Builtin.Int16, Builtin.Int16) -> (Builtin.Int16, Builtin.Int16)
sil [fragile] @ignore_ptrs_callee : $@convention(thin) (@in S1, S1, S1) -> (Builtin.Int16, Builtin.Int16) {
bb0(%0 : $*S1, %1 : $S1, %2 : $S1):
  debug_value %1 : $S1
  debug_value %2 : $S1
  %3 = function_ref @s1_ptr_user : $@convention(thin) (@in S1) -> ()
  %4 = apply %3(%0) : $@convention(thin) (@in S1) -> ()
  %5 = struct_extract %1 : $S1, #S1.f1
  %6 = struct_extract %2 : $S1, #S1.f1
  %7 = tuple(%5 : $Builtin.Int16, %6 : $Builtin.Int16)
  return %7 : $(Builtin.Int16, Builtin.Int16)
}

// CHECK-LABEL: sil [fragile] @ignore_ptrs_caller : $@convention(thin) (@in S1, S1, S1) -> () {
// CHECK: bb0([[IN1:%.*]] : $*S1, [[IN2:%.*]] : $S1, [[IN3:%.*]] : $S1):
// CHECK: [[FN:%.*]] = function_ref @_TTSf4n_s_s__ignore_ptrs_callee : $@convention(thin) (@in S1, Builtin.Int16, Builtin.Int16) -> (Builtin.Int16, Builtin.Int16)
// CHECK: [[EXT1:%.*]] = struct_extract [[IN2]] : $S1, #S1.f1
// CHECK: [[EXT2:%.*]] = struct_extract [[IN3]] : $S1, #S1.f1
// CHECK: apply [[FN]]([[IN1]], [[EXT1]], [[EXT2]]) : $@convention(thin) (@in S1, Builtin.Int16, Builtin.Int16) -> (Builtin.Int16, Builtin.Int16)
sil [fragile] @ignore_ptrs_caller : $@convention(thin) (@in S1, S1, S1) -> () {
bb0(%0 : $*S1, %1 : $S1, %2 : $S1):
  %3 = function_ref @ignore_ptrs_callee : $@convention(thin) (@in S1, S1, S1) -> (Builtin.Int16, Builtin.Int16)
  %4 = apply %3(%0, %1, %2) : $@convention(thin) (@in S1, S1, S1) -> (Builtin.Int16, Builtin.Int16)
  %9999 = tuple()
  return %9999 : $()
}

// This test makes sure that we can handle multiple SROA arguments.
// CHECK-LABEL: sil [fragile] @multiple_sroa_callee : $@convention(thin) (FakeStaticString, @owned FakeString, FakeStaticString) -> () {
// CHECK: bb0([[IN1:%.*]] : $FakeStaticString, [[IN2:%.*]] : $FakeString, [[IN3:%.*]] : $FakeStaticString):
<<<<<<< HEAD
// CHECK: [[FN:%.*]] = function_ref @_TTSf4s_s_s__multiple_sroa_callee : $@convention(thin) (Builtin.RawPointer, Builtin.Word, Builtin.Word, Builtin.RawPointer, Builtin.Word, @owned FakeOptional<FakeAnyObject>, Builtin.RawPointer, Builtin.Word, Builtin.Word) -> ()
// CHECK: [[EXT1:%.*]] = struct_extract [[IN1]] : $FakeStaticString, #FakeStaticString.f3
// CHECK: [[EXT2:%.*]] = struct_extract [[IN1]] : $FakeStaticString, #FakeStaticString.f2
// CHECK: [[EXT3:%.*]] = struct_extract [[IN1]] : $FakeStaticString, #FakeStaticString.f1
// CHECK: [[EXT4:%.*]] = struct_extract [[IN2]] : $FakeString, #FakeString.core
// CHECK: [[EXT5:%.*]] = struct_extract [[EXT4]] : $FakeStringCore, #FakeStringCore.owner
// CHECK: [[EXT6:%.*]] = struct_extract [[EXT4]] : $FakeStringCore, #FakeStringCore.countAndFlags
// CHECK: [[EXT7:%.*]] = struct_extract [[EXT4]] : $FakeStringCore, #FakeStringCore.baseAddress
// CHECK: [[EXT8:%.*]] = struct_extract [[EXT7]] : $FakeOpaquePointer, #FakeOpaquePointer.rawValue
// CHECK: [[EXT9:%.*]] = struct_extract [[EXT6]] : $FakeUWord, #FakeUWord.value
// CHECK: [[EXT10:%.*]] = struct_extract [[IN3]] : $FakeStaticString, #FakeStaticString.f3
// CHECK: [[EXT11:%.*]] = struct_extract [[IN3]] : $FakeStaticString, #FakeStaticString.f2
// CHECK: [[EXT12:%.*]] = struct_extract [[IN3]] : $FakeStaticString, #FakeStaticString.f1
// CHECK: apply [[FN]]([[EXT3]], [[EXT2]], [[EXT1]], [[EXT8]], [[EXT9]], [[EXT5]], [[EXT12]], [[EXT11]], [[EXT10]]) : $@convention(thin) (Builtin.RawPointer, Builtin.Word, Builtin.Word, Builtin.RawPointer, Builtin.Word, @owned FakeOptional<FakeAnyObject>, Builtin.RawPointer, Builtin.Word, Builtin.Word) -> ()
=======
// CHECK: [[FN:%.*]] = function_ref @fakestaticstring_user : $@convention(thin) (FakeStaticString) -> ()
// CHECK: apply [[FN]]([[IN1]]) : $@convention(thin) (FakeStaticString) -> ()
>>>>>>> 5869d049
sil [fragile] @multiple_sroa_callee : $@convention(thin) (FakeStaticString, @owned FakeString, FakeStaticString) -> () {
bb0(%0 : $FakeStaticString, %1 : $FakeString, %2 : $FakeStaticString):
  %3 = function_ref @fakestaticstring_user : $@convention(thin) (FakeStaticString) -> ()
  %4 = function_ref @fakestring_user : $@convention(thin) (FakeString) -> ()
  apply %3(%0) : $@convention(thin) (FakeStaticString) -> ()
  apply %4(%1) : $@convention(thin) (FakeString) -> ()
  apply %3(%2) : $@convention(thin) (FakeStaticString) -> ()
  %9999 = tuple()
  return %9999 : $()
}

// CHECK-LABEL: sil [fragile] @multiple_sroa_caller : $@convention(thin) (FakeStaticString, @owned FakeString, FakeStaticString) -> () {
// CHECK: bb0([[IN1:%.*]] : $FakeStaticString, [[IN2:%.*]] : $FakeString, [[IN3:%.*]] : $FakeStaticString):
<<<<<<< HEAD
// CHECK: [[FN:%.*]] = function_ref @_TTSf4s_s_s__multiple_sroa_callee : $@convention(thin) (Builtin.RawPointer, Builtin.Word, Builtin.Word, Builtin.RawPointer, Builtin.Word, @owned FakeOptional<FakeAnyObject>, Builtin.RawPointer, Builtin.Word, Builtin.Word) -> ()
// CHECK: [[EXT1:%.*]] = struct_extract [[IN1]] : $FakeStaticString, #FakeStaticString.f3
// CHECK: [[EXT2:%.*]] = struct_extract [[IN1]] : $FakeStaticString, #FakeStaticString.f2
// CHECK: [[EXT3:%.*]] = struct_extract [[IN1]] : $FakeStaticString, #FakeStaticString.f1
// CHECK: [[EXT4:%.*]] = struct_extract [[IN2]] : $FakeString, #FakeString.core
// CHECK: [[EXT5:%.*]] = struct_extract [[EXT4]] : $FakeStringCore, #FakeStringCore.owner
// CHECK: [[EXT6:%.*]] = struct_extract [[EXT4]] : $FakeStringCore, #FakeStringCore.countAndFlags
// CHECK: [[EXT7:%.*]] = struct_extract [[EXT4]] : $FakeStringCore, #FakeStringCore.baseAddress
// CHECK: [[EXT8:%.*]] = struct_extract [[EXT7]] : $FakeOpaquePointer, #FakeOpaquePointer.rawValue
// CHECK: [[EXT9:%.*]] = struct_extract [[EXT6]] : $FakeUWord, #FakeUWord.value
// CHECK: [[EXT10:%.*]] = struct_extract [[IN3]] : $FakeStaticString, #FakeStaticString.f3
// CHECK: [[EXT11:%.*]] = struct_extract [[IN3]] : $FakeStaticString, #FakeStaticString.f2
// CHECK: [[EXT12:%.*]] = struct_extract [[IN3]] : $FakeStaticString, #FakeStaticString.f1
// CHECK: apply [[FN]]([[EXT3]], [[EXT2]], [[EXT1]], [[EXT8]], [[EXT9]], [[EXT5]], [[EXT12]], [[EXT11]], [[EXT10]]) : $@convention(thin) (Builtin.RawPointer, Builtin.Word, Builtin.Word, Builtin.RawPointer, Builtin.Word, @owned FakeOptional<FakeAnyObject>, Builtin.RawPointer, Builtin.Word, Builtin.Word) -> ()
=======
// CHECK: [[FN:%.*]] = function_ref @multiple_sroa_callee : $@convention(thin) (FakeStaticString, @owned FakeString, FakeStaticString) -> ()
>>>>>>> 5869d049
sil [fragile] @multiple_sroa_caller : $@convention(thin) (FakeStaticString, @owned FakeString, FakeStaticString) -> () {
bb0(%0 : $FakeStaticString, %1 : $FakeString, %2 : $FakeStaticString):
  %3 = function_ref @multiple_sroa_callee : $@convention(thin) (FakeStaticString, @owned FakeString, FakeStaticString) -> ()
  %4 = apply %3(%0, %1, %2) : $@convention(thin) (FakeStaticString, @owned FakeString, FakeStaticString) -> ()
  %9999 = tuple()
  return %9999 : $()
}

// This test makes sure that we handle cases where the callee has field uses
// that are processed in a different order than the fields are layed out in the
// structure.
// CHECK-LABEL: sil [fragile] [thunk] @check_out_of_order_uses_callee : $@convention(thin) (S1) -> () {
// CHECK: bb0([[IN:%.*]] : $S1):
// CHECK: [[FN:%.*]] = function_ref @_TTSf4s__check_out_of_order_uses_callee : $@convention(thin) (Builtin.Int16, Builtin.Int32) -> ()
// CHECK: [[EXT1:%.*]] = struct_extract [[IN]] : $S1, #S1.f2
// CHECK: [[EXT2:%.*]] = struct_extract [[IN]] : $S1, #S1.f1
// CHECK: apply [[FN]]([[EXT2]], [[EXT1]]) : $@convention(thin) (Builtin.Int16, Builtin.Int32) -> ()
sil [fragile] @check_out_of_order_uses_callee : $@convention(thin) (S1) -> () {
bb0(%0 : $S1):
  debug_value %0 : $S1
  %1 = struct_extract %0 : $S1, #S1.f2
  %2 = function_ref @i32_user : $@convention(thin) (Builtin.Int32) -> ()
  apply %2(%1) : $@convention(thin) (Builtin.Int32) -> ()
  %3 = struct_extract %0 : $S1, #S1.f1
  %4 = function_ref @i16_user : $@convention(thin) (Builtin.Int16) -> ()
  apply %4(%3) : $@convention(thin) (Builtin.Int16) -> ()
  %9999 = tuple()
  return %9999 : $()
}

// CHECK-LABEL: sil [fragile] @check_out_of_order_uses_caller : $@convention(thin) (S1) -> () {
// CHECK: bb0([[IN:%.*]] : $S1):
// CHECK: [[FN:%.*]] = function_ref @_TTSf4s__check_out_of_order_uses_callee : $@convention(thin) (Builtin.Int16, Builtin.Int32) -> ()
// CHECK: [[EXT1:%.*]] = struct_extract [[IN]] : $S1, #S1.f2
// CHECK: [[EXT2:%.*]] = struct_extract [[IN]] : $S1, #S1.f1
// CHECK: apply [[FN]]([[EXT2]], [[EXT1]]) : $@convention(thin) (Builtin.Int16, Builtin.Int32) -> ()
sil [fragile] @check_out_of_order_uses_caller : $@convention(thin) (S1) -> () {
bb0(%0 : $S1):
  %1 = function_ref @check_out_of_order_uses_callee : $@convention(thin) (S1) -> ()
  apply %1(%0) : $@convention(thin) (S1) -> ()
  %9999 = tuple()
  return %9999 : $()
}

// Make sure that we do not SROA classes.
// CHECK-LABEL: sil [fragile] [thunk] @class_callee_1 : $@convention(thin) (@owned C1, Builtin.Int32) -> Builtin.Int32 {
// CHECK: bb0([[IN1:%.*]] : $C1, [[IN2:%.*]] : $Builtin.Int32):
// CHECK: [[FN:%.*]] = function_ref @_TTSf4g_n__class_callee_1 : $@convention(thin) (@guaranteed C1, Builtin.Int32) -> Builtin.Int32
// CHECK: apply [[FN]]([[IN1]], [[IN2]]) : $@convention(thin) (@guaranteed C1, Builtin.Int32) -> Builtin.Int32
// CHECK: release_value [[IN1]]
sil [fragile] @class_callee_1 : $@convention(thin) (@owned C1, Builtin.Int32) -> Builtin.Int32 {
bb0(%0 : $C1, %1 : $Builtin.Int32):
  // This use is needed so that we do not perform dead arg + owned -> guaranteed.
  strong_retain %0 : $C1
  %2 = function_ref @c1_user : $@convention(thin) (C1) -> ()
  apply %2(%0) : $@convention(thin) (C1) -> ()
  strong_release %0 : $C1
  return %1 : $Builtin.Int32
}

// CHECK-LABEL: sil [fragile] @class_caller_1 : $@convention(thin) (@owned C1, Builtin.Int32) -> Builtin.Int32 {
// CHECK: bb0([[IN1:%.*]] : $C1, [[IN2:%.*]] : $Builtin.Int32):
// CHECK: [[FN:%.*]] = function_ref @_TTSf4g_n__class_callee_1 : $@convention(thin) (@guaranteed C1, Builtin.Int32) -> Builtin.Int32
// CHECK: apply [[FN]]([[IN1]], [[IN2]]) : $@convention(thin) (@guaranteed C1, Builtin.Int32) -> Builtin.Int32
// CHECK: release_value [[IN1]]
sil [fragile] @class_caller_1 : $@convention(thin) (@owned C1, Builtin.Int32) -> Builtin.Int32 {
bb0(%0 : $C1, %1 : $Builtin.Int32):
  %2 = function_ref @class_callee_1 : $@convention(thin) (@owned C1, Builtin.Int32) -> Builtin.Int32
  %3 = apply %2(%0, %1) : $@convention(thin) (@owned C1, Builtin.Int32) -> Builtin.Int32
  return %3 : $Builtin.Int32
}

// Make sure we don't clone this despite the projection tree able to
// explode S0 if it was a loadable value.
// CHECK-LABEL: sil [fragile] @inarg_callee : $@convention(thin) (@in S1) -> () {
// CHECK: bb0([[IN:%.*]] : $*S1):
// CHECK-NEXT: function_ref s1_ptr_user
// CHECK-NEXT: [[FN:%.*]] = function_ref @s1_ptr_user : $@convention(thin) (@in S1) -> ()
// CHECK-NEXT: apply [[FN]]
// CHECK-NEXT: tuple
// CHECK-NEXT: return
sil [fragile] @inarg_callee : $@convention(thin) (@in S1) -> () {
bb0(%0 : $*S1):
  %1 = function_ref @s1_ptr_user : $@convention(thin) (@in S1) -> ()
	%2 = apply %1(%0) : $@convention(thin) (@in S1) -> ()
	%9999 = tuple()
	return %9999 : $()
}

// CHECK-LABEL: sil [fragile] @inarg_caller : $@convention(thin) (@in S1) -> () {
// CHECK: bb0([[IN:%.*]] : $*S1):
// CHECK-NEXT: function_ref inarg_callee
// CHECK-NEXT: [[FN:%.*]] = function_ref @inarg_callee : $@convention(thin) (@in S1) -> ()
// CHECK-NEXT: apply [[FN]]
// CHECK-NEXT: tuple
// CHECK-NEXT: return
sil [fragile] @inarg_caller : $@convention(thin) (@in S1) -> () {
bb0(%0 : $*S1):
  %1 = function_ref @inarg_callee : $@convention(thin) (@in S1) -> ()
	%2 = apply %1(%0) : $@convention(thin) (@in S1) -> ()
	%9999 = tuple()
	return %9999 : $()
}

// This test makes sure we can handle functions with more than 32 fields
// (including each subtype's field in that count). This fixes a bug where we
// were not handling the possibility of an std::vector resize invalidated
// references. This cause the this pointer to become invalidated and other
// shenanigans. So just make sure we don't crash
// CHECK-LABEL: sil [fragile] @more_than_32_type_sized_caller : $@convention(thin) (ThirtySixFieldStruct) -> () {
sil [fragile] @more_than_32_type_sized_caller : $@convention(thin) (ThirtySixFieldStruct) -> () {
bb0(%0 : $ThirtySixFieldStruct):
  %1 = function_ref @more_than_32_type_sized_callee : $@convention(thin) (ThirtySixFieldStruct) -> Builtin.Int32
  %2 = apply %1(%0) : $@convention(thin) (ThirtySixFieldStruct) -> Builtin.Int32
  %9999 = tuple()
  return %9999 : $()
}

// CHECK-LABEL: sil [fragile] [thunk] @more_than_32_type_sized_callee : $@convention(thin) (ThirtySixFieldStruct) -> Builtin.Int32 {
sil [fragile] @more_than_32_type_sized_callee : $@convention(thin) (ThirtySixFieldStruct) -> Builtin.Int32 {
bb0(%0 : $ThirtySixFieldStruct):
  %1 = struct_extract %0 : $ThirtySixFieldStruct, #ThirtySixFieldStruct.b1
  %2 = struct_extract %1 : $EightFieldStruct, #EightFieldStruct.a1
  return %2 : $Builtin.Int32
}

// We should not specialize this since SingleFieldLvl1 is a struct that is layout compatible with its only leaf node, %0.s2.s3.s4
// CHECK-LABEL: sil [fragile] @multiple_level_all_single_field_struct_callee : $@convention(thin) (SingleFieldLvl1) -> Builtin.Int16 {
sil [fragile] @multiple_level_all_single_field_struct_callee : $@convention(thin) (SingleFieldLvl1) -> Builtin.Int16 {
bb0(%0 : $SingleFieldLvl1):
  %1 = struct_extract %0 : $SingleFieldLvl1, #SingleFieldLvl1.s2
  %2 = struct_extract %1 : $SingleFieldLvl2, #SingleFieldLvl2.s3
  %3 = struct_extract %2 : $SingleFieldLvl3, #SingleFieldLvl3.s4
  return %3 : $Builtin.Int16
}

// CHECK-LABEL: sil [fragile] @multiple_level_all_single_field_struct_caller : $@convention(thin) (SingleFieldLvl1) -> Builtin.Int16 {
sil [fragile] @multiple_level_all_single_field_struct_caller : $@convention(thin) (SingleFieldLvl1) -> Builtin.Int16 {
bb0(%0 : $SingleFieldLvl1):
  %1 = function_ref @multiple_level_all_single_field_struct_callee : $@convention(thin) (SingleFieldLvl1) -> Builtin.Int16
  %2 = apply %1(%0) : $@convention(thin) (SingleFieldLvl1) -> Builtin.Int16
  return %2 : $Builtin.Int16
}

// Check Statements for generated code.

// CHECK-LABEL: sil [fragile] @_TTSf4s__single_level_dead_root_callee : $@convention(thin) (Builtin.Int32) -> Builtin.Int32 {
// CHECK: bb0([[IN:%.*]] : $Builtin.Int32):
// CHECK-NEXT: [[UN:%.*]] = struct $S1 (undef : $Builtin.Int16, [[IN]] : $Builtin.Int32)
// CHECK-NEXT: struct_extract [[UN]] : $S1, #S1.f2
// CHECK-NEXT: return [[IN]] : $Builtin.Int32


// CHECK-LABEL: sil [fragile] @_TTSf4s__single_level_live_root_callee : $@convention(thin) (Builtin.Int16, Builtin.Int32) -> Builtin.Int32 {
// CHECK: bb0([[IN1:%.*]] : $Builtin.Int16, [[IN2:%.*]] : $Builtin.Int32):
// CHECK: [[STRUCT:%.*]] = struct $S1 ([[IN1]] : $Builtin.Int16, [[IN2]] : $Builtin.Int32)
// CHECK: [[STRUCT2:%.*]] = struct $S1 ([[IN1]] : $Builtin.Int16, [[IN2]] : $Builtin.Int32)
// CHECK: struct_extract [[STRUCT2]] : $S1, #S1.f2
// CHECK: [[FN:%.*]] = function_ref @s1_user : $@convention(thin) (S1) -> ()
// CHECK: apply [[FN]]([[STRUCT]])
// CHECK: return [[IN2]]


// CHECK-LABEL: sil [fragile] @_TTSf4s__multiple_level_all_root_fields_used_callee : $@convention(thin) (Builtin.Int16, Builtin.Int64) -> (Builtin.Int16, Builtin.Int64) {
// CHECK: bb0([[IN1:%.*]] : $Builtin.Int16, [[IN2:%.*]] : $Builtin.Int64):
// CHECK: [[STRUCT1:%.*]] = struct $S1 ([[IN1]] : $Builtin.Int16, undef : $Builtin.Int32)
// CHECK: [[STRUCT2:%.*]] = struct $S2 (%2 : $S1, [[IN2]] : $Builtin.Int64)
// CHECK: debug_value [[STRUCT2]] : $S2
// CHECK: [[STRUCT3:%.*]] = struct_extract [[STRUCT2]] : $S2, #S2.f1
// CHECK: debug_value [[STRUCT3]] : $S1
// CHECK: [[OUT:%.*]] = tuple ([[IN1]] : $Builtin.Int16, [[IN2]] : $Builtin.Int64)
// CHECK: return [[OUT]]


// CHECK-LABEL: sil [fragile] @_TTSf4s__multiple_level_no_root_fields_have_direct_uses_callee : $@convention(thin) (Builtin.Int16, Builtin.Int64) -> (Builtin.Int16, Builtin.Int64) {
// CHECK: bb0([[IN1:%.*]] : $Builtin.Int16, [[IN2:%.*]] : $Builtin.Int64):
// CHECK: [[STRUCT1:%.*]] = struct $S1 ([[IN1]] : $Builtin.Int16, undef : $Builtin.Int32)
// CHECK: [[STRUCT2:%.*]] = struct $S2 ([[STRUCT1]] : $S1, [[IN2]] : $Builtin.Int64)
// CHECK: [[STRUCT4:%.*]] = struct $S3 ([[STRUCT2]] : $S2, undef : $S1)
// CHECK: debug_value [[STRUCT4]]
// CHECK: [[OUT:%.*]] = tuple ([[IN1]] : $Builtin.Int16, [[IN2]] : $Builtin.Int64)
// CHECK: return [[OUT]]


// CHECK-LABEL: sil [fragile] @_TTSf4s__multiple_level_root_must_be_reformed_callee : $@convention(thin) (Builtin.Int16, Builtin.Int32, Builtin.Int64) -> (Builtin.Int16, Builtin.Int64) {
// CHECK: bb0([[IN1:%.*]] : $Builtin.Int16, [[IN2:%.*]] : $Builtin.Int32, [[IN3:%.*]] : $Builtin.Int64):
// CHECK: [[STRUCT1:%.*]] = struct $S1 ([[IN1]] : $Builtin.Int16, [[IN2]] : $Builtin.Int32)
// CHECK: [[STRUCT3:%.*]] = struct $S2 ([[STRUCT1]] : $S1, [[IN3]] : $Builtin.Int64)
// CHECK: [[STRUCT4:%.*]] = struct $S1 ([[IN1]] : $Builtin.Int16, [[IN2]] : $Builtin.Int32)
// CHECK: [[STRUCT5:%.*]] = struct $S2 ([[STRUCT4]] : $S1, [[IN3]] : $Builtin.Int64)
// CHECK: struct_extract [[STRUCT5]] : $S2, #S2.f1
// CHECK: [[OUT:%.*]] = tuple ([[IN1]] : $Builtin.Int16, [[IN3]] : $Builtin.Int64)
// CHECK: [[FN:%.*]] = function_ref @s2_user : $@convention(thin) (S2) -> ()
// CHECK: apply [[FN]]([[STRUCT3]]) : $@convention(thin) (S2) -> ()
// CHECK: return [[OUT]] : $(Builtin.Int16, Builtin.Int64)



// CHECK-LABEL: sil [fragile] @_TTSf4dg_gs__owned_struct_1_callee : $@convention(thin) (@guaranteed S4, Builtin.Int16, Builtin.Int32) -> (Builtin.Int16, Builtin.Int32, Builtin.Int16, Builtin.Int32) {
// CHECK: bb0([[IN1:%.*]] : $S4, [[IN2:%.*]] : $Builtin.Int16, [[IN3:%.*]] : $Builtin.Int32):
// CHECK: [[STRUCT1:%.*]] = struct $S1 ([[IN2]] : $Builtin.Int16, [[IN3]] : $Builtin.Int32)
// CHECK: [[STRUCT3:%.*]] = struct $S5 ([[IN1]] : $S4, [[STRUCT1]] : $S1)
// CHECK: [[STRUCT5:%.*]] = struct $S1 ([[IN2]] : $Builtin.Int16, [[IN3]] : $Builtin.Int32)
// CHECK: [[STRUCT6:%.*]] = struct $S5 ([[IN1]] : $S4, [[STRUCT5]] : $S1)
// CHECK: struct_extract [[STRUCT6]] : $S5, #S5.f2
// CHECK: [[OUT:%.*]] = tuple ([[IN2]] : $Builtin.Int16, [[IN3]] : $Builtin.Int32, [[IN2]] : $Builtin.Int16, [[IN3]] : $Builtin.Int32)
// CHECK: return [[OUT]] : $(Builtin.Int16, Builtin.Int32, Builtin.Int16, Builtin.Int32)

// CHECK-LABEL: sil [fragile] @_TTSf4n_d_gs_d_n__owned_struct_2_callee : $@convention(thin) (Builtin.Int256, @guaranteed S4, Builtin.Int16, Builtin.Int32, Builtin.Int128) -> (Builtin.Int256, Builtin.Int16, Builtin.Int32, Builtin.Int128) {
// CHECK: bb0([[IN1:%.*]] : $Builtin.Int256, [[IN2:%.*]] : $S4, [[IN3:%.*]] : $Builtin.Int16, [[IN4:%.*]] : $Builtin.Int32, [[IN5:%.*]] : $Builtin.Int128):
// CHECK: [[STRUCT1:%.*]] = struct $S1 ([[IN3]] : $Builtin.Int16, [[IN4]] : $Builtin.Int32)
// CHECK: [[STRUCT3:%.*]] = struct $S5 ([[IN2]] : $S4, [[STRUCT1]] : $S1)
// CHECK: [[STRUCT5:%.*]] = struct $S1 ([[IN3]] : $Builtin.Int16,  [[IN4]] : $Builtin.Int32)
// CHECK: [[STRUCT6:%.*]] = struct $S5 ([[IN2]] : $S4, [[STRUCT5]] : $S1)
// CHECK: struct_extract [[STRUCT6]] : $S5, #S5.f2
// CHECK: [[FN:%.*]] = function_ref @s5_user : $@convention(thin) (S5) -> ()
// CHECK: apply [[FN]]([[STRUCT3]]) : $@convention(thin) (S5) -> ()
// CHECK: [[OUT:%.*]] = tuple ([[IN1]] : $Builtin.Int256, [[IN3]] : $Builtin.Int16, [[IN4]] : $Builtin.Int32, [[IN5]] : $Builtin.Int128)
// CHECK: [[OUT]] : $(Builtin.Int256, Builtin.Int16, Builtin.Int32, Builtin.Int128)


// CHECK-LABEL: sil [fragile] @_TTSf4n_s_s__ignore_ptrs_callee : $@convention(thin) (@in S1, Builtin.Int16, Builtin.Int16) -> (Builtin.Int16, Builtin.Int16) {
// CHECK: bb0([[IN1:%.*]] : $*S1, [[IN2:%.*]] : $Builtin.Int16, [[IN3:%.*]] : $Builtin.Int16):
// CHECK: [[STRUCT1:%.*]] = struct $S1 ([[IN3]] : $Builtin.Int16, undef : $Builtin.Int32)
// CHECK: [[STRUCT2:%.*]] = struct $S1 ([[IN2]] : $Builtin.Int16, undef : $Builtin.Int32)
// CHECK: debug_value [[STRUCT2]]
// CHECK: debug_value [[STRUCT1]]
// CHECK: [[FN:%.*]] = function_ref @s1_ptr_user : $@convention(thin) (@in S1) -> ()
// CHECK: apply [[FN]]([[IN1]]) : $@convention(thin) (@in S1) -> ()
// CHECK: struct_extract [[STRUCT2]] : $S1, #S1.f1
// CHECK: struct_extract [[STRUCT1]] : $S1, #S1.f1
// CHECK: [[OUT:%.*]] = tuple ([[IN2]] : $Builtin.Int16, [[IN3]] : $Builtin.Int16)
// CHECK: return [[OUT]] : $(Builtin.Int16, Builtin.Int16)

<<<<<<< HEAD

// CHECK-LABEL: sil [fragile] @_TTSf4s_s_s__multiple_sroa_callee : $@convention(thin) (Builtin.RawPointer, Builtin.Word, Builtin.Word, Builtin.RawPointer, Builtin.Word, @owned FakeOptional<FakeAnyObject>, Builtin.RawPointer, Builtin.Word, Builtin.Word) -> () {
// CHECK: bb0([[IN1:%.*]] : $Builtin.RawPointer, [[IN2:%.*]] : $Builtin.Word, [[IN3:%.*]] : $Builtin.Word, [[IN4:%.*]] : $Builtin.RawPointer, [[IN5:%.*]] : $Builtin.Word, [[IN6:%.*]] : $FakeOptional<FakeAnyObject>, [[IN7:%.*]] : $Builtin.RawPointer, [[IN8:%.*]] : $Builtin.Word, [[IN9:%.*]] : $Builtin.Word):
// CHECK-NEXT: [[STRUCT6:%.*]] = struct $FakeStaticString ([[IN7]] : $Builtin.RawPointer, [[IN8]] : $Builtin.Word, [[IN9]] : $Builtin.Word)
// CHECK-NEXT: [[STRUCT10:%.*]] = struct $FakeStaticString ([[IN7]] : $Builtin.RawPointer, [[IN8]] : $Builtin.Word, [[IN9]] : $Builtin.Word)
// CHECK-NEXT: [[STRUCT2:%.*]] = struct $FakeUWord ([[IN5]] : $Builtin.Word)
// CHECK: [[STRUCT3:%.*]] = struct $FakeOpaquePointer ([[IN4]] : $Builtin.RawPointer)
// CHECK: [[STRUCT4:%.*]] = struct $FakeStringCore ([[STRUCT3]] : $FakeOpaquePointer, [[STRUCT2]] : $FakeUWord, [[IN6]] : $FakeOptional<FakeAnyObject>)
// CHECK: [[STRUCT5:%.*]] = struct $FakeString ([[STRUCT4]] : $FakeStringCore)
// CHECK: [[STRUCT13:%.*]] = struct $FakeOpaquePointer ([[IN4]] : $Builtin.RawPointer)
// CHECK: [[STRUCT26:%.*]] = struct $FakeUWord ([[IN5]] : $Builtin.Word)
// CHECK: [[STRUCT14:%.*]] = struct $FakeStringCore ([[STRUCT13]] : $FakeOpaquePointer, [[STRUCT26]] : $FakeUWord, [[IN6]] : $FakeOptional<FakeAnyObject>)
// CHECK: [[STRUCT15:%.*]] = struct $FakeString ([[STRUCT14]] : $FakeStringCore)
// CHECK-NEXT: [[STRUCT1:%.*]] = struct $FakeStaticString ([[IN1]] : $Builtin.RawPointer, [[IN2]] : $Builtin.Word, [[IN3]] : $Builtin.Word)
// CHECK-NEXT: [[STRUCT11:%.*]] = struct $FakeStaticString ([[IN1]] : $Builtin.RawPointer, [[IN2]] : $Builtin.Word, [[IN3]] : $Builtin.Word)
// CHECK: [[FN1:%.*]] = function_ref @fakestaticstring_user : $@convention(thin) (FakeStaticString) -> ()
// CHECK: [[FN2:%.*]] = function_ref @fakestring_user : $@convention(thin) (FakeString) -> ()
// CHECK: apply [[FN1]]([[STRUCT1]]) : $@convention(thin) (FakeStaticString) -> ()
// CHECK: apply [[FN2]]([[STRUCT5]]) : $@convention(thin) (FakeString) -> ()
// CHECK: apply [[FN1]]([[STRUCT6]]) : $@convention(thin) (FakeStaticString) -> ()


=======
>>>>>>> 5869d049
// CHECK-LABEL: sil [fragile] @_TTSf4s__check_out_of_order_uses_callee : $@convention(thin) (Builtin.Int16, Builtin.Int32) -> () {
// CHECK: bb0([[IN1:%.*]] : $Builtin.Int16, [[IN2:%.*]] : $Builtin.Int32):
// CHECK: [[STRUCT0:%.*]] = struct $S1 ([[IN1]] : $Builtin.Int16, [[IN2]] : $Builtin.Int32) 
// CHECK: debug_value [[STRUCT0]]
// CHECK: struct_extract [[STRUCT0]] : $S1, #S1.f2
// CHECK: [[FN1:%.*]] = function_ref @i32_user : $@convention(thin) (Builtin.Int32) -> ()
// CHECK: apply [[FN1]]([[IN2]]) : $@convention(thin) (Builtin.Int32) -> ()
// CHECK: struct_extract [[STRUCT0]] : $S1, #S1.f1
// CHECK: [[FN2:%.*]] = function_ref @i16_user : $@convention(thin) (Builtin.Int16) -> ()
// CHECK: apply [[FN2]]([[IN1]]) : $@convention(thin) (Builtin.Int16) -> ()


// CHECK-LABEL: sil [fragile] @_TTSf4g_n__class_callee_1 : $@convention(thin) (@guaranteed C1, Builtin.Int32) -> Builtin.Int32 {
// CHECK: bb0({{%.*}} : $C1, [[IN:%.*]] : $Builtin.Int32):
// CHECK: return [[IN]] : $Builtin.Int32<|MERGE_RESOLUTION|>--- conflicted
+++ resolved
@@ -414,25 +414,8 @@
 // This test makes sure that we can handle multiple SROA arguments.
 // CHECK-LABEL: sil [fragile] @multiple_sroa_callee : $@convention(thin) (FakeStaticString, @owned FakeString, FakeStaticString) -> () {
 // CHECK: bb0([[IN1:%.*]] : $FakeStaticString, [[IN2:%.*]] : $FakeString, [[IN3:%.*]] : $FakeStaticString):
-<<<<<<< HEAD
-// CHECK: [[FN:%.*]] = function_ref @_TTSf4s_s_s__multiple_sroa_callee : $@convention(thin) (Builtin.RawPointer, Builtin.Word, Builtin.Word, Builtin.RawPointer, Builtin.Word, @owned FakeOptional<FakeAnyObject>, Builtin.RawPointer, Builtin.Word, Builtin.Word) -> ()
-// CHECK: [[EXT1:%.*]] = struct_extract [[IN1]] : $FakeStaticString, #FakeStaticString.f3
-// CHECK: [[EXT2:%.*]] = struct_extract [[IN1]] : $FakeStaticString, #FakeStaticString.f2
-// CHECK: [[EXT3:%.*]] = struct_extract [[IN1]] : $FakeStaticString, #FakeStaticString.f1
-// CHECK: [[EXT4:%.*]] = struct_extract [[IN2]] : $FakeString, #FakeString.core
-// CHECK: [[EXT5:%.*]] = struct_extract [[EXT4]] : $FakeStringCore, #FakeStringCore.owner
-// CHECK: [[EXT6:%.*]] = struct_extract [[EXT4]] : $FakeStringCore, #FakeStringCore.countAndFlags
-// CHECK: [[EXT7:%.*]] = struct_extract [[EXT4]] : $FakeStringCore, #FakeStringCore.baseAddress
-// CHECK: [[EXT8:%.*]] = struct_extract [[EXT7]] : $FakeOpaquePointer, #FakeOpaquePointer.rawValue
-// CHECK: [[EXT9:%.*]] = struct_extract [[EXT6]] : $FakeUWord, #FakeUWord.value
-// CHECK: [[EXT10:%.*]] = struct_extract [[IN3]] : $FakeStaticString, #FakeStaticString.f3
-// CHECK: [[EXT11:%.*]] = struct_extract [[IN3]] : $FakeStaticString, #FakeStaticString.f2
-// CHECK: [[EXT12:%.*]] = struct_extract [[IN3]] : $FakeStaticString, #FakeStaticString.f1
-// CHECK: apply [[FN]]([[EXT3]], [[EXT2]], [[EXT1]], [[EXT8]], [[EXT9]], [[EXT5]], [[EXT12]], [[EXT11]], [[EXT10]]) : $@convention(thin) (Builtin.RawPointer, Builtin.Word, Builtin.Word, Builtin.RawPointer, Builtin.Word, @owned FakeOptional<FakeAnyObject>, Builtin.RawPointer, Builtin.Word, Builtin.Word) -> ()
-=======
 // CHECK: [[FN:%.*]] = function_ref @fakestaticstring_user : $@convention(thin) (FakeStaticString) -> ()
 // CHECK: apply [[FN]]([[IN1]]) : $@convention(thin) (FakeStaticString) -> ()
->>>>>>> 5869d049
 sil [fragile] @multiple_sroa_callee : $@convention(thin) (FakeStaticString, @owned FakeString, FakeStaticString) -> () {
 bb0(%0 : $FakeStaticString, %1 : $FakeString, %2 : $FakeStaticString):
   %3 = function_ref @fakestaticstring_user : $@convention(thin) (FakeStaticString) -> ()
@@ -446,24 +429,7 @@
 
 // CHECK-LABEL: sil [fragile] @multiple_sroa_caller : $@convention(thin) (FakeStaticString, @owned FakeString, FakeStaticString) -> () {
 // CHECK: bb0([[IN1:%.*]] : $FakeStaticString, [[IN2:%.*]] : $FakeString, [[IN3:%.*]] : $FakeStaticString):
-<<<<<<< HEAD
-// CHECK: [[FN:%.*]] = function_ref @_TTSf4s_s_s__multiple_sroa_callee : $@convention(thin) (Builtin.RawPointer, Builtin.Word, Builtin.Word, Builtin.RawPointer, Builtin.Word, @owned FakeOptional<FakeAnyObject>, Builtin.RawPointer, Builtin.Word, Builtin.Word) -> ()
-// CHECK: [[EXT1:%.*]] = struct_extract [[IN1]] : $FakeStaticString, #FakeStaticString.f3
-// CHECK: [[EXT2:%.*]] = struct_extract [[IN1]] : $FakeStaticString, #FakeStaticString.f2
-// CHECK: [[EXT3:%.*]] = struct_extract [[IN1]] : $FakeStaticString, #FakeStaticString.f1
-// CHECK: [[EXT4:%.*]] = struct_extract [[IN2]] : $FakeString, #FakeString.core
-// CHECK: [[EXT5:%.*]] = struct_extract [[EXT4]] : $FakeStringCore, #FakeStringCore.owner
-// CHECK: [[EXT6:%.*]] = struct_extract [[EXT4]] : $FakeStringCore, #FakeStringCore.countAndFlags
-// CHECK: [[EXT7:%.*]] = struct_extract [[EXT4]] : $FakeStringCore, #FakeStringCore.baseAddress
-// CHECK: [[EXT8:%.*]] = struct_extract [[EXT7]] : $FakeOpaquePointer, #FakeOpaquePointer.rawValue
-// CHECK: [[EXT9:%.*]] = struct_extract [[EXT6]] : $FakeUWord, #FakeUWord.value
-// CHECK: [[EXT10:%.*]] = struct_extract [[IN3]] : $FakeStaticString, #FakeStaticString.f3
-// CHECK: [[EXT11:%.*]] = struct_extract [[IN3]] : $FakeStaticString, #FakeStaticString.f2
-// CHECK: [[EXT12:%.*]] = struct_extract [[IN3]] : $FakeStaticString, #FakeStaticString.f1
-// CHECK: apply [[FN]]([[EXT3]], [[EXT2]], [[EXT1]], [[EXT8]], [[EXT9]], [[EXT5]], [[EXT12]], [[EXT11]], [[EXT10]]) : $@convention(thin) (Builtin.RawPointer, Builtin.Word, Builtin.Word, Builtin.RawPointer, Builtin.Word, @owned FakeOptional<FakeAnyObject>, Builtin.RawPointer, Builtin.Word, Builtin.Word) -> ()
-=======
 // CHECK: [[FN:%.*]] = function_ref @multiple_sroa_callee : $@convention(thin) (FakeStaticString, @owned FakeString, FakeStaticString) -> ()
->>>>>>> 5869d049
 sil [fragile] @multiple_sroa_caller : $@convention(thin) (FakeStaticString, @owned FakeString, FakeStaticString) -> () {
 bb0(%0 : $FakeStaticString, %1 : $FakeString, %2 : $FakeStaticString):
   %3 = function_ref @multiple_sroa_callee : $@convention(thin) (FakeStaticString, @owned FakeString, FakeStaticString) -> ()
@@ -698,31 +664,6 @@
 // CHECK: [[OUT:%.*]] = tuple ([[IN2]] : $Builtin.Int16, [[IN3]] : $Builtin.Int16)
 // CHECK: return [[OUT]] : $(Builtin.Int16, Builtin.Int16)
 
-<<<<<<< HEAD
-
-// CHECK-LABEL: sil [fragile] @_TTSf4s_s_s__multiple_sroa_callee : $@convention(thin) (Builtin.RawPointer, Builtin.Word, Builtin.Word, Builtin.RawPointer, Builtin.Word, @owned FakeOptional<FakeAnyObject>, Builtin.RawPointer, Builtin.Word, Builtin.Word) -> () {
-// CHECK: bb0([[IN1:%.*]] : $Builtin.RawPointer, [[IN2:%.*]] : $Builtin.Word, [[IN3:%.*]] : $Builtin.Word, [[IN4:%.*]] : $Builtin.RawPointer, [[IN5:%.*]] : $Builtin.Word, [[IN6:%.*]] : $FakeOptional<FakeAnyObject>, [[IN7:%.*]] : $Builtin.RawPointer, [[IN8:%.*]] : $Builtin.Word, [[IN9:%.*]] : $Builtin.Word):
-// CHECK-NEXT: [[STRUCT6:%.*]] = struct $FakeStaticString ([[IN7]] : $Builtin.RawPointer, [[IN8]] : $Builtin.Word, [[IN9]] : $Builtin.Word)
-// CHECK-NEXT: [[STRUCT10:%.*]] = struct $FakeStaticString ([[IN7]] : $Builtin.RawPointer, [[IN8]] : $Builtin.Word, [[IN9]] : $Builtin.Word)
-// CHECK-NEXT: [[STRUCT2:%.*]] = struct $FakeUWord ([[IN5]] : $Builtin.Word)
-// CHECK: [[STRUCT3:%.*]] = struct $FakeOpaquePointer ([[IN4]] : $Builtin.RawPointer)
-// CHECK: [[STRUCT4:%.*]] = struct $FakeStringCore ([[STRUCT3]] : $FakeOpaquePointer, [[STRUCT2]] : $FakeUWord, [[IN6]] : $FakeOptional<FakeAnyObject>)
-// CHECK: [[STRUCT5:%.*]] = struct $FakeString ([[STRUCT4]] : $FakeStringCore)
-// CHECK: [[STRUCT13:%.*]] = struct $FakeOpaquePointer ([[IN4]] : $Builtin.RawPointer)
-// CHECK: [[STRUCT26:%.*]] = struct $FakeUWord ([[IN5]] : $Builtin.Word)
-// CHECK: [[STRUCT14:%.*]] = struct $FakeStringCore ([[STRUCT13]] : $FakeOpaquePointer, [[STRUCT26]] : $FakeUWord, [[IN6]] : $FakeOptional<FakeAnyObject>)
-// CHECK: [[STRUCT15:%.*]] = struct $FakeString ([[STRUCT14]] : $FakeStringCore)
-// CHECK-NEXT: [[STRUCT1:%.*]] = struct $FakeStaticString ([[IN1]] : $Builtin.RawPointer, [[IN2]] : $Builtin.Word, [[IN3]] : $Builtin.Word)
-// CHECK-NEXT: [[STRUCT11:%.*]] = struct $FakeStaticString ([[IN1]] : $Builtin.RawPointer, [[IN2]] : $Builtin.Word, [[IN3]] : $Builtin.Word)
-// CHECK: [[FN1:%.*]] = function_ref @fakestaticstring_user : $@convention(thin) (FakeStaticString) -> ()
-// CHECK: [[FN2:%.*]] = function_ref @fakestring_user : $@convention(thin) (FakeString) -> ()
-// CHECK: apply [[FN1]]([[STRUCT1]]) : $@convention(thin) (FakeStaticString) -> ()
-// CHECK: apply [[FN2]]([[STRUCT5]]) : $@convention(thin) (FakeString) -> ()
-// CHECK: apply [[FN1]]([[STRUCT6]]) : $@convention(thin) (FakeStaticString) -> ()
-
-
-=======
->>>>>>> 5869d049
 // CHECK-LABEL: sil [fragile] @_TTSf4s__check_out_of_order_uses_callee : $@convention(thin) (Builtin.Int16, Builtin.Int32) -> () {
 // CHECK: bb0([[IN1:%.*]] : $Builtin.Int16, [[IN2:%.*]] : $Builtin.Int32):
 // CHECK: [[STRUCT0:%.*]] = struct $S1 ([[IN1]] : $Builtin.Int16, [[IN2]] : $Builtin.Int32) 
