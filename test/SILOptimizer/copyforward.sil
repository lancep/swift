// RUN: %target-sil-opt -enable-sil-verify-all %s -copy-forwarding -enable-copyforwarding -enable-destroyhoisting | FileCheck %s

sil_stage canonical

import Builtin
import Swift

class AClass {}
sil @f_in : $@convention(thin) <T> (@in T) -> ()
sil @f_in_guaranteed : $@convention(thin) <T> (@in_guaranteed T) -> ()
sil @f_out : $@convention(thin) <T> () -> @out T
sil @f_owned : $@convention(thin) <T> (@owned T) -> ()

protocol P {
  init(_ i : Int32)
  mutating func poke()
};

// CHECK-LABEL: nrvo
// CHECK-NOT: copy_addr
// CHECK: return
sil hidden @nrvo : $@convention(thin) <T where T : P> (Bool) -> @out T {
bb0(%0 : $*T, %1 : $Bool):
  %2 = alloc_stack $T, var, name "ro"                 // users: %9, %15, %17, %19
  debug_value_addr %0 : $*T
  debug_value_addr %2 : $*T
  %3 = struct_extract %1 : $Bool, #Bool._value     // user: %4
  cond_br %3, bb1, bb2                            // id: %4

bb1:                                              // Preds: bb0
  %5 = metatype $@thick T.Type                    // user: %9
  %6 = witness_method $T, #P.init!allocator.1 : $@convention(witness_method) <τ_0_0 where τ_0_0 : P> (Int32, @thick τ_0_0.Type) -> @out τ_0_0 // user: %9
  %7 = integer_literal $Builtin.Int32, 10          // user: %8
  %8 = struct $Int32 (%7 : $Builtin.Int32)           // user: %9
  %9 = apply %6<T>(%2, %8, %5) : $@convention(witness_method) <τ_0_0 where τ_0_0 : P> (Int32, @thick τ_0_0.Type) -> @out τ_0_0
  br bb3                                          // id: %10

bb2:                                              // Preds: bb0
  %11 = metatype $@thick T.Type                   // user: %15
  %12 = witness_method $T, #P.init!allocator.1 : $@convention(witness_method) <τ_0_0 where τ_0_0 : P> (Int32, @thick τ_0_0.Type) -> @out τ_0_0 // user: %15
  %13 = integer_literal $Builtin.Int32, 1          // user: %14
  %14 = struct $Int32 (%13 : $Builtin.Int32)         // user: %15
  %15 = apply %12<T>(%2, %14, %11) : $@convention(witness_method) <τ_0_0 where τ_0_0 : P> (Int32, @thick τ_0_0.Type) -> @out τ_0_0
  br bb3                                          // id: %16

bb3:                                              // Preds: bb1 bb2
  copy_addr [take] %2 to [initialization] %0 : $*T // id: %17
  %18 = tuple ()                                  // user: %20
  debug_value_addr %0 : $*T
  debug_value_addr %2 : $*T
  dealloc_stack %2 : $*T         // id: %19
  return %18 : $()                                // id: %20
}


// CHECK-LABEL: dont_assert_nrvo
// CHECK: return

sil hidden @dont_assert_nrvo : $@convention(thin) <T where T : P> (Bool) -> @out T {
bb0(%0 : $*T, %1 : $Bool):
  %2 = alloc_stack $T, var, name "ro"                 // users: %9, %15, %17, %19
  debug_value_addr %0 : $*T
  debug_value_addr %2 : $*T
  %3 = struct_extract %1 : $Bool, #Bool._value     // user: %4
  %5 = metatype $@thick T.Type                    // user: %9
  %6 = witness_method $T, #P.init!allocator.1 : $@convention(witness_method) <τ_0_0 where τ_0_0 : P> (Int32, @thick τ_0_0.Type) -> @out τ_0_0 // user: %9
  %7 = integer_literal $Builtin.Int32, 10          // user: %8
  %8 = struct $Int32 (%7 : $Builtin.Int32)           // user: %9
  %9 = apply %6<T>(%2, %8, %5) : $@convention(witness_method) <τ_0_0 where τ_0_0 : P> (Int32, @thick τ_0_0.Type) -> @out τ_0_0
  br bb3(%0 : $*T)

bb3(%10 : $*T):                                              // Preds: bb1 bb2
  copy_addr [take] %2 to [initialization] %10 : $*T // id: %17
  %18 = tuple ()                                  // user: %20
  debug_value_addr %0 : $*T
  debug_value_addr %2 : $*T
  dealloc_stack %2 : $*T         // id: %19
  return %18 : $()                                // id: %20
}

//CHECK-LABEL: forward_init
//CHECK-NOT: copy_addr
//CHECK-NOT: destroy_addr
//CHECK: return
sil hidden @forward_init : $@convention(thin) <T> (@in T) -> () {
bb0(%0 : $*T):
  debug_value_addr %0 : $*T
  %l1 = alloc_stack $T
  copy_addr %0 to [initialization] %l1 : $*T
  %f1 = function_ref @f_in : $@convention(thin) <τ_0_0> (@in τ_0_0) -> ()
  %c1 = apply %f1<T>(%l1) : $@convention(thin) <τ_0_0> (@in τ_0_0) -> ()
  debug_value_addr %l1 : $*T
  dealloc_stack %l1 : $*T
  debug_value_addr %0 : $*T
  destroy_addr %0 : $*T
  %r1 = tuple ()
  return %r1 : $()
}

//CHECK-LABEL: dont_assert_on_basic_block_arg
//CHECK: return
sil hidden @dont_assert_on_basic_block_arg : $@convention(thin) <T> (@in T) -> () {
bb0(%0 : $*T):
  debug_value_addr %0 : $*T
  br bb1(%0: $*T)

bb1(%1 : $*T):
  %l1 = alloc_stack $T
  copy_addr %1 to [initialization] %l1 : $*T
  %f1 = function_ref @f_in : $@convention(thin) <τ_0_0> (@in τ_0_0) -> ()
  %c1 = apply %f1<T>(%l1) : $@convention(thin) <τ_0_0> (@in τ_0_0) -> ()
  debug_value_addr %l1 : $*T
  dealloc_stack %l1 : $*T
  debug_value_addr %0 : $*T
  destroy_addr %0 : $*T
  %r1 = tuple ()
  return %r1 : $()
}

//CHECK-LABEL: forward_noinit
//CHECK-NOT: copy_addr
//CHECK: destroy_addr
//CHECK: return
sil hidden @forward_noinit : $@convention(thin) <T> (@in T) -> () {
bb0(%0 : $*T):
  debug_value_addr %0 : $*T
  %l1 = alloc_stack $T
  %f1 = function_ref @f_out : $@convention(thin) <τ_0_0> () -> @out τ_0_0
  %c1 = apply %f1<T>(%l1) : $@convention(thin) <τ_0_0> () -> @out τ_0_0
  copy_addr %0 to %l1 : $*T
  debug_value_addr %l1 : $*T
  debug_value_addr %0 : $*T
  %f2 = function_ref @f_in : $@convention(thin) <τ_0_0> (@in τ_0_0) -> ()
  %c2 = apply %f2<T>(%l1) : $@convention(thin) <τ_0_0> (@in τ_0_0) -> ()
  dealloc_stack %l1 : $*T
  destroy_addr %0 : $*T
  %r1 = tuple ()
  return %r1 : $()
}

//CHECK-LABEL: forward_takeinit
//CHECK-NOT: copy_addr
//CHECK-NOT: destroy_addr
//CHECK: return
sil hidden @forward_takeinit : $@convention(thin) <T> (@in T) -> () {
bb0(%0 : $*T):
  debug_value_addr %0 : $*T
  %l1 = alloc_stack $T
  copy_addr [take] %0 to [initialization] %l1 : $*T
  %f1 = function_ref @f_in : $@convention(thin) <τ_0_0> (@in τ_0_0) -> ()
  %c1 = apply %f1<T>(%l1) : $@convention(thin) <τ_0_0> (@in τ_0_0) -> ()
  debug_value_addr %0 : $*T
  debug_value_addr %l1 : $*T
  dealloc_stack %l1 : $*T
  %r1 = tuple ()
  return %r1 : $()
}

//CHECK-LABEL: forward_takenoinit
//CHECK-NOT: copy_addr
//CHECK: destroy_addr
//CHECK: return
sil hidden @forward_takenoinit : $@convention(thin) <T> (@in T) -> () {
bb0(%0 : $*T):
  debug_value_addr %0 : $*T
  %l1 = alloc_stack $T
  %f1 = function_ref @f_out : $@convention(thin) <τ_0_0> () -> @out τ_0_0
  %c1 = apply %f1<T>(%l1) : $@convention(thin) <τ_0_0> () -> @out τ_0_0
  copy_addr [take] %0 to %l1 : $*T
  %f2 = function_ref @f_in : $@convention(thin) <τ_0_0> (@in τ_0_0) -> ()
  %c2 = apply %f2<T>(%l1) : $@convention(thin) <τ_0_0> (@in τ_0_0) -> ()
  debug_value_addr %0 : $*T
  debug_value_addr %l1 : $*T
  dealloc_stack %l1 : $*T
  %r1 = tuple ()
  return %r1 : $()
}

//CHECK-LABEL: backward_init
//CHECK-NOT: copy_addr
//CHECK-NOT: destroy_addr
//CHECK: return
sil hidden @backward_init : $@convention(thin) <T> () -> @out T {
bb0(%0 : $*T):
  %l1 = alloc_stack $T
  %f1 = function_ref @f_out : $@convention(thin) <τ_0_0> () -> @out τ_0_0
  %c1 = apply %f1<T>(%l1) : $@convention(thin) <τ_0_0> () -> @out τ_0_0
  debug_value_addr %0 : $*T
  debug_value_addr %l1 : $*T
  copy_addr %l1 to [initialization] %0 : $*T
  debug_value_addr %0 : $*T
  debug_value_addr %l1 : $*T
  destroy_addr %l1 : $*T
  dealloc_stack %l1 : $*T
  %t = tuple ()
  return %t : $()
}

//CHECK-LABEL: dont_assert_backward_init
//CHECK: return
sil hidden @dont_assert_backward_init : $@convention(thin) <T> () -> @out T {
bb0(%0 : $*T):
  %l1 = alloc_stack $T
br bb1(%0: $*T)

bb1(%1 : $*T):
  %f1 = function_ref @f_out : $@convention(thin) <τ_0_0> () -> @out τ_0_0
  %c1 = apply %f1<T>(%l1) : $@convention(thin) <τ_0_0> () -> @out τ_0_0
  debug_value_addr %0 : $*T
  debug_value_addr %l1 : $*T
  copy_addr %l1 to [initialization] %0 : $*T
  debug_value_addr %0 : $*T
  debug_value_addr %l1 : $*T
  destroy_addr %l1 : $*T
  dealloc_stack %l1 : $*T
  %t = tuple ()
  return %t : $()
}
//CHECK-LABEL: backward_noinit
//CHECK: copy_addr
//CHECK: destroy_addr
//CHECK: return
sil hidden @backward_noinit : $@convention(thin) <T> () -> @out T {
bb0(%0 : $*T):
  %l1 = alloc_stack $T
  %f1 = function_ref @f_out : $@convention(thin) <τ_0_0> () -> @out τ_0_0
  %c1 = apply %f1<T>(%0) : $@convention(thin) <τ_0_0> () -> @out τ_0_0
  %c2 = apply %f1<T>(%l1) : $@convention(thin) <τ_0_0> () -> @out τ_0_0
  copy_addr %l1 to %0 : $*T
  destroy_addr %l1 : $*T
  dealloc_stack %l1 : $*T
  %t = tuple ()
  return %t : $()
}


//CHECK-LABEL: backward_takeinit
//CHECK-NOT: copy_addr
//CHECK-NOT: destroy_addr
//CHECK: return
sil hidden @backward_takeinit : $@convention(thin) <T> () -> @out T {
bb0(%0 : $*T):
  %l1 = alloc_stack $T
  %f1 = function_ref @f_out : $@convention(thin) <τ_0_0> () -> @out τ_0_0
  %c1 = apply %f1<T>(%l1) : $@convention(thin) <τ_0_0> () -> @out τ_0_0
  debug_value_addr %0 : $*T
  debug_value_addr %l1 : $*T
  copy_addr [take] %l1 to [initialization] %0 : $*T
  debug_value_addr %0 : $*T
  debug_value_addr %l1 : $*T
  dealloc_stack %l1 : $*T
  %t = tuple ()
  return %t : $()
}

//CHECK-LABEL: backward_takenoinit
//CHECK: copy_addr
//CHECK-NOT: destroy_addr
//CHECK: return
sil hidden @backward_takenoinit : $@convention(thin) <T> () -> @out T {
bb0(%0 : $*T):
  %l1 = alloc_stack $T
  %f1 = function_ref @f_out : $@convention(thin) <τ_0_0> () -> @out τ_0_0
  %c1 = apply %f1<T>(%0) : $@convention(thin) <τ_0_0> () -> @out τ_0_0
  %c2 = apply %f1<T>(%l1) : $@convention(thin) <τ_0_0> () -> @out τ_0_0
  copy_addr [take] %l1 to %0 : $*T
  dealloc_stack %l1 : $*T
  %t = tuple ()
  return %t : $()
}

//CHECK-LABEL: branch
//CHECK-NOT: copy_addr
//CHECK: return
sil hidden @branch : $@convention(thin) <T> (@in T, Bool) -> () {
bb0(%0 : $*T, %1 : $Bool):
  %2 = struct_extract %1 : $Bool, #Bool._value     // user: %3
  cond_br %2, bb1, bb2                            // id: %3

bb1:                                              // Preds: bb0
  %4 = function_ref @f_in : $@convention(thin) <τ_0_0> (@in τ_0_0) -> () // user: %7
  %5 = alloc_stack $T                             // users: %6, %7, %8
  copy_addr %0 to [initialization] %5 : $*T     // id: %6
  %7 = apply %4<T>(%5) : $@convention(thin) <τ_0_0> (@in τ_0_0) -> ()
  dealloc_stack %5 : $*T         // id: %8
  br bb2                                          // id: %9

bb2:                                              // Preds: bb0 bb1
  destroy_addr %0 : $*T                           // id: %10
  %11 = tuple ()                                  // user: %12
  return %11 : $()                                // id: %12
}

enum A<T> {
  case Val(T)
  init(_ val: T)
}

sil [transparent] @_TFO8enuminit1A3ValU__fMGS0_Q__FQ_GS0_Q__ : $@convention(thin) <T> (@in T, @thin A<T>.Type) -> @out A<T>

//CHECK-LABEL: enuminit
//CHECK-NOT: copy_addr
//CHECK: return
sil @enuminit : $@convention(thin) <T> (@in T, @thin A<T>.Type) -> @out A<T> {
bb0(%0 : $*A<T>, %1 : $*T, %2 : $@thin A<T>.Type):
  %3 = alloc_stack $A<T>, var, name "sf"             // users: %10, %14, %16
  // function_ref enuminit.A.Val <A>(enuminit.A<A>.Type)(A) -> enuminit.A<A>
  %4 = function_ref @_TFO8enuminit1A3ValU__fMGS0_Q__FQ_GS0_Q__ : $@convention(thin) <τ_0_0> (@in τ_0_0, @thin A<τ_0_0>.Type) -> @out A<τ_0_0> // user: %9
  %5 = metatype $@thin A<T>.Type                  // user: %9
  %6 = alloc_stack $T                             // users: %7, %9, %12
  copy_addr %1 to [initialization] %6 : $*T     // id: %7
  %8 = alloc_stack $A<T>                          // users: %9, %10, %11
  %9 = apply %4<T>(%8, %6, %5) : $@convention(thin) <τ_0_0> (@in τ_0_0, @thin A<τ_0_0>.Type) -> @out A<τ_0_0>
  copy_addr [take] %8 to [initialization] %3 : $*A<T> // id: %10
  dealloc_stack %8 : $*A<T>      // id: %11
  dealloc_stack %6 : $*T         // id: %12
  destroy_addr %1 : $*T                           // id: %13
  copy_addr [take] %3 to [initialization] %0 : $*A<T> // id: %14
  %15 = tuple ()                                  // user: %17
  dealloc_stack %3 : $*A<T>      // id: %16
  return %15 : $()                                // id: %17
}

//CHECK-LABEL: make_addronly
//CHECK-NOT: copy_addr
//CHECK: return
sil hidden @make_addronly : $@convention(thin) <T> () -> @out T {
bb0(%0 : $*T):
  %1 = alloc_stack $T, let, name "t"                   // users: %3, %4, %5
  %2 = function_ref @f_out : $@convention(thin) <τ_0_0> () -> @out τ_0_0 // user: %3
  %3 = apply %2<T>(%1) : $@convention(thin) <τ_0_0> () -> @out τ_0_0
  copy_addr [take] %1 to [initialization] %0 : $*T // id: %4
  dealloc_stack %1 : $*T         // id: %5
  %6 = tuple ()                                   // user: %7
  return %6 : $()                                 // id: %7
}

sil @_TFSq4SomeU__fMGSqQ__FQ_GSqQ__ : $@convention(thin) <τ_0_0> (@in τ_0_0, @thin Optional<τ_0_0>.Type) -> @out Optional<τ_0_0>

sil @_TFsoi2neU__FTGSqQ__Vs26_OptionalNilComparisonType_Sb : $@convention(thin) <τ_0_0> (@in Optional<τ_0_0>, _OptionalNilComparisonType) -> Bool

//CHECK-LABEL: option_init
//CHECK: alloc_stack
//CHECK: alloc_stack
//CHECK: alloc_stack
//CHECK: copy_addr
//CHECK: copy_addr
//CHECK-NOT: copy_addr
//CHECK: alloc_stack
//CHECK: alloc_stack
//CHECK: copy_addr
//CHECK-NOT: copy_addr
//CHECK: alloc_stack
//CHECK-NOT: copy_addr
//CHECK: copy_addr
//CHECK-NOT: copy_addr
//CHECK: alloc_stack
//CHECK-NOT: copy_addr
//CHECK: return
sil hidden @option_init : $@convention(thin) <T> (@in AnyObject) -> () {
bb0(%0 : $*AnyObject):
  %g0 = alloc_stack $IteratorOverOne<AnyObject> // 831
  %s0 = struct_element_addr %g0 : $*IteratorOverOne<AnyObject>, #IteratorOverOne._elements

  %l0 = alloc_stack $Optional<AnyObject>
<<<<<<< HEAD
  // function_ref Swift.Optional.some <A>(Swift.Optional<A>.Type)(A) -> Swift.Optional<A>
  %f0 = function_ref @_TFSq4SomeU__fMGSqQ__FQ_GSqQ__ : $@convention(thin) <τ_0_0> (@out Optional<τ_0_0>, @in τ_0_0, @thin Optional<τ_0_0>.Type) -> ()
=======
  // function_ref Swift.Optional.Some <A>(Swift.Optional<A>.Type)(A) -> Swift.Optional<A>
  %f0 = function_ref @_TFSq4SomeU__fMGSqQ__FQ_GSqQ__ : $@convention(thin) <τ_0_0> (@in τ_0_0, @thin Optional<τ_0_0>.Type) -> @out Optional<τ_0_0>
>>>>>>> f3aa9f47
  %t0 = metatype $@thin Optional<AnyObject>.Type
  %i0 = apply %f0<AnyObject>(%l0, %0, %t0) : $@convention(thin) <τ_0_0> (@in τ_0_0, @thin Optional<τ_0_0>.Type) -> @out Optional<τ_0_0>

  %g1 = alloc_stack $IteratorOverOne<AnyObject> // 850
  %s1 = struct_element_addr %g1 : $*IteratorOverOne<AnyObject>, #IteratorOverOne._elements
  // We can't backward propagate this yet because we can't analyze struct_element_addr copy dest.
  copy_addr [take] %l0 to [initialization] %s1 : $*Optional<AnyObject>
  // We ignore this copy because its Def is used by struct_element_addr
  copy_addr [take] %g1 to [initialization] %g0 : $*IteratorOverOne<AnyObject>

  %l1 = alloc_stack $Optional<AnyObject> // 869

  %l2 = alloc_stack $Optional<AnyObject> // 873
  // We ignore this copy because its Def is used by struct_element_addr
  copy_addr %s0 to [initialization] %l2 : $*Optional<AnyObject>

  %l3 = alloc_stack $Optional<AnyObject> // 877
  %o1 = enum $Optional<AnyObject>, #Optional.none!enumelt
  store %o1 to %l3 : $*Optional<AnyObject>
  // We can't backward propagate this yet because we can't analyze struct_element_addr copy dest.
  copy_addr [take] %l3 to %s0 : $*Optional<AnyObject>
  dealloc_stack %l3 : $*Optional<AnyObject>
  // We can't forward propagate this because l2 is deallocated, but we can backward propagate l1.
  copy_addr [take] %l2 to [initialization] %l1 : $*Optional<AnyObject>
  dealloc_stack %l2 : $*Optional<AnyObject>
  %l4 = alloc_stack $Optional<AnyObject> // 889
  %o2 = load %l1 : $*Optional<AnyObject>
  store %o2 to %l4 : $*Optional<AnyObject>
  %s5 = struct $_OptionalNilComparisonType ()
  retain_value %o2 : $Optional<AnyObject>

  %f1 = function_ref @_TFsoi2neU__FTGSqQ__Vs26_OptionalNilComparisonType_Sb : $@convention(thin) <τ_0_0> (@in Optional<τ_0_0>, _OptionalNilComparisonType) -> Bool
  %c5 = apply %f1<AnyObject>(%l4, %s5) : $@convention(thin) <τ_0_0> (@in Optional<τ_0_0>, _OptionalNilComparisonType) -> Bool
  dealloc_stack %l4 : $*Optional<AnyObject>
  destroy_addr %l1 : $*Optional<AnyObject>
  dealloc_stack %l1 : $*Optional<AnyObject>
  dealloc_stack %g1 : $*IteratorOverOne<AnyObject>
  dealloc_stack %l0 : $*Optional<AnyObject>
  destroy_addr %g0 : $*IteratorOverOne<AnyObject>
  dealloc_stack %g0 : $*IteratorOverOne<AnyObject>
  %p0 = tuple ()
  return %p0 : $()
}

// <rdar://problem/19779711> Premature release of optional NSData
// after optimization
//
// Check that destroy is not hoisted above a retain of a transitively
// referenced object.
//
// CHECK-LABEL: load_nontrivial
// CHECK: load %0 : $*Optional<AClass>
// CHECK-NOT: destroy_addr
// CHECK: unchecked_enum_data %{{.*}} : $Optional<AClass>
// CHECK-NOT: destroy_addr
// CHECK: strong_retain %{{.*}} : $AClass
// CHECK: destroy_addr %0
sil hidden @load_nontrivial : $@convention(thin) () -> () {
bb0:
  %v0 = alloc_stack $Optional<AClass>
  %v1 = alloc_stack $Optional<AClass>

  %f0 = function_ref @f_out : $@convention(thin) <A> () -> @out A
  %c0 = apply %f0<AClass?>(%v0) : $@convention(thin) <τ_0_0> () -> @out τ_0_0

  copy_addr %v0 to [initialization] %v1 : $*Optional<AClass>

  %f1 = function_ref @f_in : $@convention(thin) <A> (@in A) -> ()
  %c1 = apply %f1<AClass?>(%v1) : $@convention(thin) <τ_0_0> (@in τ_0_0) -> ()

  dealloc_stack %v1 : $*Optional<AClass>
  %l1 = load %v0 : $*Optional<AClass>
  %d1 = unchecked_enum_data %l1 : $Optional<AClass>, #Optional.some!enumelt.1
  %f2 = function_ref @f_owned : $@convention(thin) <A> (@owned A) -> ()
  %c2 = apply %f2<AClass>(%d1) : $@convention(thin) <τ_0_0> (@owned τ_0_0) -> ()
  strong_retain %d1 : $AClass
  destroy_addr %v0 : $*Optional<AClass>
  %34 = tuple ()
  dealloc_stack %v0 : $*Optional<AClass>
  return %34 : $()
}

// CHECK-LABEL: sil @nil_comparison
// CHECK:  alloc_stack
// CHECK-NOT: copy_addr
// CHECK-NOT destroy_addr
// CHECK: switch_enum_addr %0
// CHECK: [[D:%.*]] = unchecked_take_enum_data_addr %0
// CHECK: destroy_addr [[D]]
// CHECK: return
sil @nil_comparison : $@convention(thin) <T> (@in Optional<T>) -> Bool {
bb0(%0 : $*Optional<T>):
  %2 = alloc_stack $Optional<T>
  copy_addr %0 to [initialization] %2 : $*Optional<T>
  destroy_addr %0 : $*Optional<T>
  switch_enum_addr %2 : $*Optional<T>, case #Optional.some!enumelt.1: bb1, case #Optional.none!enumelt: bb2

bb1:
  %6 = unchecked_take_enum_data_addr %2 : $*Optional<T>, #Optional.some!enumelt.1
  destroy_addr %6 : $*T
  %8 = integer_literal $Builtin.Int1, -1
  br bb3(%8 : $Builtin.Int1)

bb2:
  %10 = integer_literal $Builtin.Int1, 0
  br bb3(%10 : $Builtin.Int1)

bb3(%12 : $Builtin.Int1):
  %13 = struct $Bool (%12 : $Builtin.Int1)
  dealloc_stack %2 : $*Optional<T>
  return %13 : $Bool
}

sil @use: $@convention(thin) <T> (@inout T) -> ()

// We currently don't handle reasoning about multiple copy_addr instructions at
// once. With the current logic we must not optimize this case (we would have to
// prove that we can replace both copy_addr to be able to optimize).

// CHECK-LABEL: sil @not_dominated_uses
// CHECK: alloc_stack
// CHECK: cond_br
// CHECK: bb1
// CHECK: copy_addr
// CHECK: apply
// CHECK: br bb3
// CHECK: bb2
// CHECK: copy_addr
// CHECK: apply
// CHECK: br bb3
// CHECK: bb3
// CHECK: apply
// CHECK: destroy_addr

sil @not_dominated_uses: $@convention(thin) <T> (@in Optional<T>, @in Optional<T>, Bool) -> () {
bb0(%0 : $*Optional<T>, %1 : $*Optional<T>, %3 : $Bool):
  %4 = alloc_stack $Optional<T>
  %5 = struct_extract %3 : $Bool, #Bool._value
  %f = function_ref @use : $@convention(thin) <T2> (@inout T2) -> ()
  cond_br %5, bb1, bb2

bb1:
  copy_addr [take] %0 to [initialization] %4 : $*Optional<T>
  %r1 = apply %f<Optional<T>>(%4) : $@convention(thin) <T2> (@inout T2) -> ()
  br bb3

bb2:
  copy_addr [take] %1 to  [initialization] %4 : $*Optional<T>
  %r2 = apply %f<Optional<T>>(%4) : $@convention(thin) <T2> (@inout T2) -> ()
  br bb3

bb3:
  %r3 = apply %f<Optional<T>>(%4) : $@convention(thin) <T2> (@inout T2) -> ()
  destroy_addr %4 : $*Optional<T>
  dealloc_stack %4 : $*Optional<T>
  %13 = tuple()
  return %13 : $()
}

//CHECK-LABEL: test_in_guaranteed
//CHECK: copy_addr %1 to [initialization]
//CHECK-NOT: copy_addr
//CHECK-NOT: destroy_addr
//CHECK: return
sil hidden @test_in_guaranteed : $@convention(thin) <T> (@in T) -> @out T {
bb0(%0 : $*T, %1 : $*T):
  %l1 = alloc_stack $T
  copy_addr %1 to [initialization] %l1 : $*T
  %f1 = function_ref @f_in_guaranteed : $@convention(thin) <τ_0_0> (@in_guaranteed τ_0_0) -> ()
  %c2 = apply %f1<T>(%l1) : $@convention(thin) <τ_0_0> (@in_guaranteed τ_0_0) -> ()
  copy_addr %l1 to [initialization] %0 : $*T
  destroy_addr %l1 : $*T
  dealloc_stack %l1 : $*T
  %t = tuple ()
  return %t : $()
}

// CHECK-LABEL: forward_unchecked_ref_cast_addr
// CHECK: unchecked_ref_cast_addr
// CHECK-NOT: copy_addr
// CHECK: return
sil hidden @forward_unchecked_ref_cast_addr : $@convention(thin) (@in AnyObject) -> @out AClass {
bb0(%0 : $*AClass, %1 : $*AnyObject):
  %3 = alloc_stack $AnyObject                     // user: %10
  %4 = alloc_stack $AnyObject                     // user: %9
  %5 = alloc_stack $AClass                        // users: %6, %7, %8
  unchecked_ref_cast_addr  AnyObject in %1 : $*AnyObject to AClass in %5 : $*AClass // id: %6
  copy_addr [take] %5 to [initialization] %0 : $*AClass // id: %7
  dealloc_stack %5 : $*AClass    // id: %8
  dealloc_stack %4 : $*AnyObject // id: %9
  dealloc_stack %3 : $*AnyObject // id: %10
  %11 = tuple ()                                  // user: %12
  return %11 : $()                                // id: %12
}

sil @element_use : $@convention(thin)  (@inout P) -> ()

// CHECK-LABEL: backward_propagate_enum_init
// CHECK-NOT: copy_addr
// CHECK: %[[TMP:.*]] = init_enum_data_addr %0 : $*Optional<P>
// CHECK: copy_addr %1 to [initialization] %[[TMP]]
// CHECK-NOT: copy_addr
sil @backward_propagate_enum_init : $@convention(thin) (@inout P) -> @out Optional<P> {
bb0(%0 : $*Optional<P>, %1 : $*P):
  %2 = alloc_stack $P
  copy_addr %1 to [initialization] %2 : $*P
  %3 = function_ref @element_use : $@convention(thin)  (@inout P) -> ()
  %4 = apply %3(%1) : $@convention(thin)  (@inout P) -> ()
  %5 = init_enum_data_addr %0 : $*Optional<P>, #Optional.some!enumelt.1
  copy_addr %2 to [initialization] %5 : $*P
  inject_enum_addr %0 : $*Optional<P>, #Optional.some!enumelt.1
  destroy_addr %2 : $*P
  dealloc_stack %2 : $*P
  %27 = tuple ()
  return %27 : $()
}

// CHECK-LABEL: backward_propagate_exi_init
// CHECK-NOT: copy_addr
// CHECK: %[[TMP:.*]] = init_existential_addr %0 : $*P, $T
// CHECK: copy_addr %1 to [initialization] %[[TMP]] : $*T
// CHECK-NOT: copy_addr
sil @backward_propagate_exi_init : $@convention(thin) <T where T : P>(@inout T) -> @out P {
bb0(%0 : $*P, %1 : $*T):
  %2 = alloc_stack $T
  copy_addr %1 to [initialization] %2 : $*T
  %3 = witness_method $T, #P.poke!1 : $@convention(witness_method) <τ_0_0 where τ_0_0 : P> (@inout τ_0_0) -> ()
  %4 = apply %3<T>(%1) : $@convention(witness_method) <τ_0_0 where τ_0_0 : P> (@inout τ_0_0) -> ()
  %5 = init_existential_addr %0 : $*P, $T
  copy_addr [take] %2 to [initialization] %5 : $*T
  dealloc_stack %2 : $*T
  %27 = tuple ()
  return %27 : $()
}<|MERGE_RESOLUTION|>--- conflicted
+++ resolved
@@ -335,7 +335,7 @@
   return %6 : $()                                 // id: %7
 }
 
-sil @_TFSq4SomeU__fMGSqQ__FQ_GSqQ__ : $@convention(thin) <τ_0_0> (@in τ_0_0, @thin Optional<τ_0_0>.Type) -> @out Optional<τ_0_0>
+sil @_TFSq4someU__fMGSqQ__FQ_GSqQ__ : $@convention(thin) <τ_0_0> (@in τ_0_0, @thin Optional<τ_0_0>.Type) -> @out Optional<τ_0_0>
 
 sil @_TFsoi2neU__FTGSqQ__Vs26_OptionalNilComparisonType_Sb : $@convention(thin) <τ_0_0> (@in Optional<τ_0_0>, _OptionalNilComparisonType) -> Bool
 
@@ -363,13 +363,8 @@
   %s0 = struct_element_addr %g0 : $*IteratorOverOne<AnyObject>, #IteratorOverOne._elements
 
   %l0 = alloc_stack $Optional<AnyObject>
-<<<<<<< HEAD
   // function_ref Swift.Optional.some <A>(Swift.Optional<A>.Type)(A) -> Swift.Optional<A>
-  %f0 = function_ref @_TFSq4SomeU__fMGSqQ__FQ_GSqQ__ : $@convention(thin) <τ_0_0> (@out Optional<τ_0_0>, @in τ_0_0, @thin Optional<τ_0_0>.Type) -> ()
-=======
-  // function_ref Swift.Optional.Some <A>(Swift.Optional<A>.Type)(A) -> Swift.Optional<A>
-  %f0 = function_ref @_TFSq4SomeU__fMGSqQ__FQ_GSqQ__ : $@convention(thin) <τ_0_0> (@in τ_0_0, @thin Optional<τ_0_0>.Type) -> @out Optional<τ_0_0>
->>>>>>> f3aa9f47
+  %f0 = function_ref @_TFSq4someU__fMGSqQ__FQ_GSqQ__ : $@convention(thin) <τ_0_0> (@in τ_0_0, @thin Optional<τ_0_0>.Type) -> @out Optional<τ_0_0>
   %t0 = metatype $@thin Optional<AnyObject>.Type
   %i0 = apply %f0<AnyObject>(%l0, %0, %t0) : $@convention(thin) <τ_0_0> (@in τ_0_0, @thin Optional<τ_0_0>.Type) -> @out Optional<τ_0_0>
 
