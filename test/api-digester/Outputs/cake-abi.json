{
  "kind": "Root",
  "name": "TopLevel",
  "printedName": "TopLevel",
  "children": [
    {
      "kind": "TypeDecl",
      "name": "P1",
      "printedName": "P1",
      "declKind": "Protocol",
      "usr": "s:4cake2P1P",
      "moduleName": "cake"
    },
    {
      "kind": "TypeDecl",
      "name": "P2",
      "printedName": "P2",
      "declKind": "Protocol",
      "usr": "s:4cake2P2P",
      "moduleName": "cake"
    },
    {
      "kind": "TypeDecl",
      "name": "S1",
      "printedName": "S1",
      "children": [
        {
          "kind": "Function",
          "name": "foo1",
          "printedName": "foo1()",
          "children": [
            {
              "kind": "TypeNominal",
              "name": "Void",
              "printedName": "()",
              "usr": ""
            }
          ],
          "declKind": "Func",
          "usr": "s:4cake2S1V4foo1yyFZ",
          "moduleName": "cake",
          "static": true
        },
        {
          "kind": "Function",
          "name": "foo2",
          "printedName": "foo2()",
          "children": [
            {
              "kind": "TypeNominal",
              "name": "Void",
              "printedName": "()",
              "usr": ""
            }
          ],
          "declKind": "Func",
          "usr": "s:4cake2S1V4foo2yyF",
          "moduleName": "cake",
          "mutating": true
        },
        {
          "kind": "Function",
          "name": "foo6",
          "printedName": "foo6()",
          "children": [
            {
              "kind": "TypeNominal",
              "name": "Void",
              "printedName": "()",
              "usr": ""
            }
          ],
          "declKind": "Func",
          "usr": "s:4cake2S1V4foo6yyF",
          "moduleName": "cake"
        },
        {
          "kind": "Constructor",
          "name": "init",
          "printedName": "init()",
          "children": [
            {
              "kind": "TypeNominal",
              "name": "S1",
              "printedName": "S1",
              "usr": "s:4cake2S1V"
            }
          ],
          "declKind": "Constructor",
          "usr": "s:4cake2S1VACycfc",
          "moduleName": "cake",
          "implicit": true
        }
      ],
      "declKind": "Struct",
      "usr": "s:4cake2S1V",
      "moduleName": "cake",
      "declAttributes": [
        "FixedLayout"
      ],
      "conformingProtocols": [
        "P1",
        "P2"
      ]
    },
    {
      "kind": "TypeDecl",
      "name": "C0",
      "printedName": "C0",
      "children": [
        {
          "kind": "Constructor",
          "name": "init",
          "printedName": "init()",
          "children": [
            {
              "kind": "TypeNominal",
              "name": "C0",
              "printedName": "C0<τ_0_0, τ_0_1, τ_0_2>",
              "children": [
                {
                  "kind": "TypeNominal",
                  "name": "GenericTypeParam",
                  "printedName": "τ_0_0",
                  "usr": ""
                },
                {
                  "kind": "TypeNominal",
                  "name": "GenericTypeParam",
                  "printedName": "τ_0_1",
                  "usr": ""
                },
                {
                  "kind": "TypeNominal",
                  "name": "GenericTypeParam",
                  "printedName": "τ_0_2",
                  "usr": ""
                }
              ],
              "usr": "s:4cake2C0C"
            }
          ],
          "declKind": "Constructor",
          "usr": "s:4cake2C0CACyxq_q0_Gycfc",
          "moduleName": "cake",
          "genericSig": "<τ_0_0, τ_0_1, τ_0_2>",
          "implicit": true
        },
        {
          "kind": "Function",
          "name": "conditionalFooExt",
          "printedName": "conditionalFooExt()",
          "children": [
            {
              "kind": "TypeNominal",
              "name": "Void",
              "printedName": "()",
              "usr": ""
            }
          ],
          "declKind": "Func",
          "usr": "s:4cake2C0CA2A2S1VRszAERs_AERs0_rlE17conditionalFooExtyyF",
          "moduleName": "cake",
          "genericSig": "<τ_0_0, τ_0_1, τ_0_2 where τ_0_0 == S1, τ_0_1 == S1, τ_0_2 == S1>"
        },
        {
          "kind": "Function",
          "name": "unconditionalFooExt",
          "printedName": "unconditionalFooExt()",
          "children": [
            {
              "kind": "TypeNominal",
              "name": "Void",
              "printedName": "()",
              "usr": ""
            }
          ],
          "declKind": "Func",
          "usr": "s:4cake2C0C19unconditionalFooExtyyF",
          "moduleName": "cake",
          "genericSig": "<τ_0_0, τ_0_1, τ_0_2>"
        }
      ],
      "declKind": "Class",
      "usr": "s:4cake2C0C",
      "moduleName": "cake",
      "genericSig": "<τ_0_0, τ_0_1, τ_0_2>"
    },
    {
      "kind": "TypeDecl",
      "name": "C1",
      "printedName": "C1",
      "children": [
        {
          "kind": "Function",
          "name": "foo1",
          "printedName": "foo1()",
          "children": [
            {
              "kind": "TypeNominal",
              "name": "Void",
              "printedName": "()",
              "usr": ""
            }
          ],
          "declKind": "Func",
          "usr": "s:4cake2C1C4foo1yyFZ",
          "moduleName": "cake",
          "static": true
        },
        {
          "kind": "Var",
          "name": "Ins",
          "printedName": "Ins",
          "children": [
            {
              "kind": "TypeNominal",
              "name": "WeakStorage",
              "printedName": "Optional<C1>",
              "usr": ""
            },
            {
              "kind": "Getter",
              "name": "_",
              "printedName": "_()",
              "children": [
                {
                  "kind": "TypeNominal",
                  "name": "Optional",
                  "printedName": "Optional<C1>",
                  "children": [
                    {
                      "kind": "TypeNominal",
                      "name": "C1",
                      "printedName": "C1",
                      "usr": "s:4cake2C1C"
                    }
                  ],
                  "usr": "s:Sq"
                }
              ],
              "declKind": "Accessor",
              "usr": "s:4cake2C1C3InsACSgXwvg",
              "moduleName": "cake",
              "implicit": true,
              "declAttributes": [
                "Transparent"
              ]
            },
            {
              "kind": "Setter",
              "name": "_",
              "printedName": "_()",
              "children": [
                {
                  "kind": "TypeNominal",
                  "name": "Void",
                  "printedName": "()",
                  "usr": ""
                },
                {
                  "kind": "TypeNominal",
                  "name": "Optional",
                  "printedName": "Optional<C1>",
                  "children": [
                    {
                      "kind": "TypeNominal",
                      "name": "C1",
                      "printedName": "C1",
                      "usr": "s:4cake2C1C"
                    }
                  ],
                  "usr": "s:Sq"
                }
              ],
              "declKind": "Accessor",
              "usr": "s:4cake2C1C3InsACSgXwvs",
              "moduleName": "cake",
              "implicit": true,
              "declAttributes": [
                "Transparent"
              ]
            }
          ],
          "declKind": "Var",
          "usr": "s:4cake2C1C3InsACSgXwvp",
          "moduleName": "cake",
          "declAttributes": [
            "HasInitialValue",
            "ReferenceOwnership"
          ],
          "ownership": 1
        },
        {
          "kind": "Var",
          "name": "Ins2",
          "printedName": "Ins2",
          "children": [
            {
              "kind": "TypeNominal",
              "name": "UnownedStorage",
              "printedName": "C1",
              "usr": ""
            },
            {
              "kind": "Getter",
              "name": "_",
              "printedName": "_()",
              "children": [
                {
                  "kind": "TypeNominal",
                  "name": "C1",
                  "printedName": "C1",
                  "usr": "s:4cake2C1C"
                }
              ],
              "declKind": "Accessor",
              "usr": "s:4cake2C1C4Ins2ACXovg",
              "moduleName": "cake",
              "implicit": true,
              "declAttributes": [
                "Transparent"
              ]
            },
            {
              "kind": "Setter",
              "name": "_",
              "printedName": "_()",
              "children": [
                {
                  "kind": "TypeNominal",
                  "name": "Void",
                  "printedName": "()",
                  "usr": ""
                },
                {
                  "kind": "TypeNominal",
                  "name": "C1",
                  "printedName": "C1",
                  "usr": "s:4cake2C1C"
                }
              ],
              "declKind": "Accessor",
              "usr": "s:4cake2C1C4Ins2ACXovs",
              "moduleName": "cake",
              "implicit": true,
              "declAttributes": [
                "Transparent"
              ]
            }
          ],
          "declKind": "Var",
          "usr": "s:4cake2C1C4Ins2ACXovp",
          "moduleName": "cake",
          "declAttributes": [
            "HasInitialValue",
            "ReferenceOwnership"
          ],
          "ownership": 2
        },
        {
          "kind": "Constructor",
          "name": "init",
          "printedName": "init()",
          "children": [
            {
              "kind": "TypeNominal",
              "name": "C1",
              "printedName": "C1",
              "usr": "s:4cake2C1C"
            }
          ],
          "declKind": "Constructor",
          "usr": "s:4cake2C1CACycfc",
          "moduleName": "cake",
          "overriding": true,
          "implicit": true
        }
      ],
      "declKind": "Class",
      "usr": "s:4cake2C1C",
      "moduleName": "cake",
      "superclassUsr": "s:4cake2C0C",
      "superclassNames": [
        "C0<S1, S1, S1>"
      ]
    },
    {
      "kind": "Function",
      "name": "foo1",
      "printedName": "foo1(_:b:)",
      "children": [
        {
          "kind": "TypeNominal",
          "name": "Void",
          "printedName": "()",
          "usr": ""
        },
        {
          "kind": "TypeNominal",
          "name": "Int",
          "printedName": "Int",
          "hasDefaultArg": true,
          "usr": "s:Si"
        },
        {
          "kind": "TypeNominal",
          "name": "S1",
          "printedName": "S1",
          "usr": "s:4cake2S1V"
        }
      ],
      "declKind": "Func",
      "usr": "s:4cake4foo1_1bySi_AA2S1VtF",
      "moduleName": "cake"
    },
    {
      "kind": "Function",
      "name": "foo2",
      "printedName": "foo2(_:b:)",
      "children": [
        {
          "kind": "TypeNominal",
          "name": "Void",
          "printedName": "()",
          "usr": ""
        },
        {
          "kind": "TypeNominal",
          "name": "Int",
          "printedName": "Int",
          "hasDefaultArg": true,
          "usr": "s:Si"
        },
        {
          "kind": "TypeNominal",
          "name": "S1",
          "printedName": "S1",
          "usr": "s:4cake2S1V"
        }
      ],
      "declKind": "Func",
      "usr": "s:4cake4foo2_1bySi_AA2S1VtF",
      "moduleName": "cake"
    },
    {
      "kind": "TypeDecl",
      "name": "Number",
      "printedName": "Number",
      "children": [
        {
          "kind": "Var",
          "name": "one",
          "printedName": "one",
          "children": [
            {
              "kind": "TypeFunc",
              "name": "Function",
              "printedName": "(Number.Type) -> Number",
              "children": [
                {
                  "kind": "TypeNominal",
                  "name": "Number",
                  "printedName": "Number",
                  "usr": "s:4cake6NumberO"
                },
                {
                  "kind": "TypeNominal",
                  "name": "Metatype",
                  "printedName": "Number.Type",
                  "children": [
                    {
                      "kind": "TypeNominal",
                      "name": "Number",
                      "printedName": "Number",
                      "usr": "s:4cake6NumberO"
                    }
                  ],
                  "usr": ""
                }
              ]
            }
          ],
          "declKind": "EnumElement",
          "usr": "s:4cake6NumberO3oneyA2CmF",
          "moduleName": "cake",
          "fixedbinaryorder": 0
        },
        {
<<<<<<< HEAD
          "kind": "TypeAlias",
          "name": "RawValue",
          "printedName": "RawValue",
          "children": [
            {
              "kind": "TypeNominal",
              "name": "Int",
              "printedName": "Int",
              "usr": "s:Si"
            }
          ],
          "declKind": "TypeAlias",
          "usr": "s:4cake6NumberO8RawValuea",
          "moduleName": "cake",
          "implicit": true
        },
        {
=======
>>>>>>> ceaa5db6
          "kind": "Var",
          "name": "hashValue",
          "printedName": "hashValue",
          "children": [
            {
              "kind": "TypeNominal",
              "name": "Int",
              "printedName": "Int",
              "usr": "s:Si"
            },
            {
              "kind": "Getter",
              "name": "_",
              "printedName": "_()",
              "children": [
                {
                  "kind": "TypeNominal",
                  "name": "Int",
                  "printedName": "Int",
                  "usr": "s:Si"
                }
              ],
              "declKind": "Accessor",
              "usr": "s:4cake6NumberO9hashValueSivg",
              "moduleName": "cake",
              "implicit": true
            }
          ],
          "declKind": "Var",
          "usr": "s:4cake6NumberO9hashValueSivp",
          "moduleName": "cake",
          "implicit": true
        },
        {
          "kind": "Function",
          "name": "hash",
          "printedName": "hash(into:)",
          "children": [
            {
              "kind": "TypeNominal",
              "name": "Void",
              "printedName": "()",
              "usr": ""
            },
            {
              "kind": "TypeNominal",
              "name": "Hasher",
              "printedName": "Hasher",
              "usr": "s:s6HasherV"
            }
          ],
          "declKind": "Func",
          "usr": "s:4cake6NumberO4hash4intoys6HasherVz_tF",
          "moduleName": "cake",
          "implicit": true
        },
        {
          "kind": "Constructor",
          "name": "init",
          "printedName": "init(rawValue:)",
          "children": [
            {
              "kind": "TypeNominal",
              "name": "Optional",
              "printedName": "Optional<Number>",
              "children": [
                {
                  "kind": "TypeNominal",
                  "name": "Number",
                  "printedName": "Number",
                  "usr": "s:4cake6NumberO"
                }
              ],
              "usr": "s:Sq"
            },
            {
              "kind": "TypeNominal",
              "name": "Int",
              "printedName": "Int",
              "usr": "s:Si"
            }
          ],
          "declKind": "Constructor",
          "usr": "s:4cake6NumberO8rawValueACSgSi_tcfc",
          "moduleName": "cake",
          "implicit": true,
          "declAttributes": [
            "Inlinable"
          ]
        },
        {
          "kind": "Var",
          "name": "rawValue",
          "printedName": "rawValue",
          "children": [
            {
              "kind": "TypeNominal",
              "name": "Int",
              "printedName": "Int",
              "usr": "s:Si"
            },
            {
              "kind": "Getter",
              "name": "_",
              "printedName": "_()",
              "children": [
                {
                  "kind": "TypeNominal",
                  "name": "Int",
                  "printedName": "Int",
                  "usr": "s:Si"
                }
              ],
              "declKind": "Accessor",
              "usr": "s:4cake6NumberO8rawValueSivg",
              "moduleName": "cake",
              "implicit": true,
              "declAttributes": [
                "Inlinable"
              ]
            }
          ],
          "declKind": "Var",
          "usr": "s:4cake6NumberO8rawValueSivp",
          "moduleName": "cake",
          "implicit": true
        }
      ],
      "declKind": "Enum",
      "usr": "s:4cake6NumberO",
      "moduleName": "cake",
      "enumRawTypeName": "Int",
      "conformingProtocols": [
        "Equatable",
        "Hashable",
        "RawRepresentable"
      ]
    },
    {
      "kind": "Function",
      "name": "foo3",
      "printedName": "foo3(_:)",
      "children": [
        {
          "kind": "TypeNominal",
          "name": "Void",
          "printedName": "()",
          "usr": ""
        },
        {
          "kind": "TypeNominal",
          "name": "Dictionary",
          "printedName": "Dictionary<Int, String>",
          "children": [
            {
              "kind": "TypeNominal",
              "name": "Int",
              "printedName": "Int",
              "usr": "s:Si"
            },
            {
              "kind": "TypeNominal",
              "name": "String",
              "printedName": "String",
              "usr": "s:SS"
            }
          ],
          "usr": "s:SD"
        }
      ],
      "declKind": "Func",
      "usr": "s:4cake4foo3yySDySiSSGF",
      "moduleName": "cake"
    },
    {
      "kind": "TypeDecl",
      "name": "fixedLayoutStruct",
      "printedName": "fixedLayoutStruct",
      "children": [
        {
          "kind": "Var",
          "name": "a",
          "printedName": "a",
          "children": [
            {
              "kind": "TypeNominal",
              "name": "Int",
              "printedName": "Int",
              "usr": "s:Si"
            },
            {
              "kind": "Getter",
              "name": "_",
              "printedName": "_()",
              "children": [
                {
                  "kind": "TypeNominal",
                  "name": "Int",
                  "printedName": "Int",
                  "usr": "s:Si"
                }
              ],
              "declKind": "Accessor",
              "usr": "s:4cake17fixedLayoutStructV1aSivg",
              "moduleName": "cake",
              "implicit": true,
              "declAttributes": [
                "Transparent"
              ]
            },
            {
              "kind": "Setter",
              "name": "_",
              "printedName": "_()",
              "children": [
                {
                  "kind": "TypeNominal",
                  "name": "Void",
                  "printedName": "()",
                  "usr": ""
                },
                {
                  "kind": "TypeNominal",
                  "name": "Int",
                  "printedName": "Int",
                  "usr": "s:Si"
                }
              ],
              "declKind": "Accessor",
              "usr": "s:4cake17fixedLayoutStructV1aSivs",
              "moduleName": "cake",
              "implicit": true,
              "declAttributes": [
                "Transparent"
              ],
              "mutating": true
            }
          ],
          "declKind": "Var",
          "usr": "s:4cake17fixedLayoutStructV1aSivp",
          "moduleName": "cake",
          "declAttributes": [
            "HasInitialValue"
          ],
          "fixedbinaryorder": 0
        },
        {
          "kind": "Var",
          "name": "b",
          "printedName": "b",
          "children": [
            {
              "kind": "TypeNominal",
              "name": "Int",
              "printedName": "Int",
              "usr": "s:Si"
            },
            {
              "kind": "Getter",
              "name": "_",
              "printedName": "_()",
              "children": [
                {
                  "kind": "TypeNominal",
                  "name": "Int",
                  "printedName": "Int",
                  "usr": "s:Si"
                }
              ],
              "declKind": "Accessor",
              "usr": "s:4cake17fixedLayoutStructV1b33_3D8926C30F7417F2EF9A277D0C73FBDBLLSivg",
              "moduleName": "cake",
              "implicit": true,
              "declAttributes": [
                "Transparent"
              ]
            }
          ],
          "declKind": "Var",
          "usr": "s:4cake17fixedLayoutStructV1b33_3D8926C30F7417F2EF9A277D0C73FBDBLLSivp",
          "moduleName": "cake",
          "declAttributes": [
            "HasInitialValue"
          ],
          "fixedbinaryorder": 1
        },
        {
          "kind": "Var",
          "name": "c",
          "printedName": "c",
          "children": [
            {
              "kind": "TypeNominal",
              "name": "Int",
              "printedName": "Int",
              "usr": "s:Si"
            },
            {
              "kind": "Getter",
              "name": "_",
              "printedName": "_()",
              "children": [
                {
                  "kind": "TypeNominal",
                  "name": "Int",
                  "printedName": "Int",
                  "usr": "s:Si"
                }
              ],
              "declKind": "Accessor",
              "usr": "s:4cake17fixedLayoutStructV1cSivg",
              "moduleName": "cake",
              "implicit": true,
              "declAttributes": [
                "Transparent"
              ]
            }
          ],
          "declKind": "Var",
          "usr": "s:4cake17fixedLayoutStructV1cSivp",
          "moduleName": "cake",
          "declAttributes": [
            "HasInitialValue"
          ],
          "fixedbinaryorder": 2
        },
        {
          "kind": "Constructor",
          "name": "init",
          "printedName": "init(a:b:c:)",
          "children": [
            {
              "kind": "TypeNominal",
              "name": "fixedLayoutStruct",
              "printedName": "fixedLayoutStruct",
              "usr": "s:4cake17fixedLayoutStructV"
            },
            {
              "kind": "TypeNominal",
              "name": "Int",
              "printedName": "Int",
              "usr": "s:Si"
            },
            {
              "kind": "TypeNominal",
              "name": "Int",
              "printedName": "Int",
              "usr": "s:Si"
            },
            {
              "kind": "TypeNominal",
              "name": "Int",
              "printedName": "Int",
              "usr": "s:Si"
            }
          ],
          "declKind": "Constructor",
          "usr": "s:4cake17fixedLayoutStructV1a1b1cACSi_S2itc33_3D8926C30F7417F2EF9A277D0C73FBDBLlfc",
          "moduleName": "cake",
          "implicit": true
        },
        {
          "kind": "Constructor",
          "name": "init",
          "printedName": "init()",
          "children": [
            {
              "kind": "TypeNominal",
              "name": "fixedLayoutStruct",
              "printedName": "fixedLayoutStruct",
              "usr": "s:4cake17fixedLayoutStructV"
            }
          ],
          "declKind": "Constructor",
          "usr": "s:4cake17fixedLayoutStructVACycfc",
          "moduleName": "cake",
          "implicit": true
        }
      ],
      "declKind": "Struct",
      "usr": "s:4cake17fixedLayoutStructV",
      "moduleName": "cake",
      "declAttributes": [
        "FixedLayout"
      ]
    },
    {
      "kind": "TypeDecl",
      "name": "ProWithAssociatedType",
      "printedName": "ProWithAssociatedType",
      "children": [
        {
          "kind": "AssociatedType",
          "name": "A",
          "printedName": "A",
          "declKind": "AssociatedType",
          "usr": "s:4cake21ProWithAssociatedTypeP1AQa",
          "moduleName": "cake",
          "protocolReq": true
        },
        {
          "kind": "AssociatedType",
          "name": "B",
          "printedName": "B",
          "children": [
            {
              "kind": "TypeNominal",
              "name": "Int",
              "printedName": "Int",
              "usr": "s:Si"
            }
          ],
          "declKind": "AssociatedType",
          "usr": "s:4cake21ProWithAssociatedTypeP1BQa",
          "moduleName": "cake",
          "protocolReq": true
        },
        {
          "kind": "Function",
          "name": "NonReqFunc",
          "printedName": "NonReqFunc()",
          "children": [
            {
              "kind": "TypeNominal",
              "name": "Void",
              "printedName": "()",
              "usr": ""
            }
          ],
          "declKind": "Func",
          "usr": "s:4cake21ProWithAssociatedTypePAAE10NonReqFuncyyF",
          "moduleName": "cake",
          "genericSig": "<τ_0_0 where τ_0_0 : ProWithAssociatedType>"
        },
        {
          "kind": "Var",
          "name": "NonReqVar",
          "printedName": "NonReqVar",
          "children": [
            {
              "kind": "TypeNominal",
              "name": "Int",
              "printedName": "Int",
              "usr": "s:Si"
            },
            {
              "kind": "Getter",
              "name": "_",
              "printedName": "_()",
              "children": [
                {
                  "kind": "TypeNominal",
                  "name": "Int",
                  "printedName": "Int",
                  "usr": "s:Si"
                }
              ],
              "declKind": "Accessor",
              "usr": "s:4cake21ProWithAssociatedTypePAAE9NonReqVarSivg",
              "moduleName": "cake",
              "genericSig": "<τ_0_0 where τ_0_0 : ProWithAssociatedType>"
            }
<<<<<<< HEAD
          ],
          "declKind": "Var",
          "usr": "s:4cake21ProWithAssociatedTypePAAE9NonReqVarSivp",
          "moduleName": "cake"
        },
        {
          "kind": "TypeAlias",
          "name": "NonReqAlias",
          "printedName": "NonReqAlias",
          "children": [
            {
              "kind": "TypeNominal",
              "name": "Int",
              "printedName": "Int",
              "usr": "s:Si"
            }
          ],
          "declKind": "TypeAlias",
          "usr": "s:4cake21ProWithAssociatedTypePAAE11NonReqAliasa",
          "moduleName": "cake",
          "genericSig": "<τ_0_0 where τ_0_0 : ProWithAssociatedType>"
=======
          ]
>>>>>>> ceaa5db6
        }
      ],
      "declKind": "Protocol",
      "usr": "s:4cake21ProWithAssociatedTypeP",
      "moduleName": "cake"
    },
    {
      "kind": "TypeDecl",
      "name": "SubsContainer",
      "printedName": "SubsContainer",
      "children": [
        {
          "kind": "Subscript",
          "name": "subscript",
          "printedName": "subscript(getter:)",
          "children": [
            {
              "kind": "TypeNominal",
              "name": "Int",
              "printedName": "Int",
              "usr": "s:Si"
            },
            {
              "kind": "TypeNominal",
              "name": "Int",
              "printedName": "Int",
              "usr": "s:Si"
            }
          ],
          "declKind": "Subscript",
          "usr": "s:4cake13SubsContainerP6getterS2i_tcip",
          "moduleName": "cake",
          "genericSig": "<τ_0_0 where τ_0_0 : SubsContainer>",
          "protocolReq": true
        },
        {
          "kind": "Subscript",
          "name": "subscript",
          "printedName": "subscript(setter:)",
          "children": [
            {
              "kind": "TypeNominal",
              "name": "Int",
              "printedName": "Int",
              "usr": "s:Si"
            },
            {
              "kind": "TypeNominal",
              "name": "Int",
              "printedName": "Int",
              "usr": "s:Si"
            }
          ],
          "declKind": "Subscript",
          "usr": "s:4cake13SubsContainerP6setterS2i_tcip",
          "moduleName": "cake",
          "genericSig": "<τ_0_0 where τ_0_0 : SubsContainer>",
          "protocolReq": true,
          "hasSetter": true
        }
      ],
      "declKind": "Protocol",
      "usr": "s:4cake13SubsContainerP",
      "moduleName": "cake"
    },
    {
      "kind": "TypeDecl",
      "name": "PSuper",
      "printedName": "PSuper",
      "children": [
        {
          "kind": "AssociatedType",
          "name": "T",
          "printedName": "T",
          "declKind": "AssociatedType",
          "usr": "s:4cake6PSuperP1TQa",
          "moduleName": "cake",
          "protocolReq": true
        },
        {
          "kind": "Function",
          "name": "foo",
          "printedName": "foo()",
          "children": [
            {
              "kind": "TypeNominal",
              "name": "Void",
              "printedName": "()",
              "usr": ""
            }
          ],
          "declKind": "Func",
          "usr": "s:4cake6PSuperP3fooyyF",
          "moduleName": "cake",
          "genericSig": "<τ_0_0 where τ_0_0 : PSuper>",
          "protocolReq": true
        }
      ],
      "declKind": "Protocol",
      "usr": "s:4cake6PSuperP",
      "moduleName": "cake"
    },
    {
      "kind": "TypeDecl",
      "name": "PSub",
      "printedName": "PSub",
      "children": [
        {
          "kind": "AssociatedType",
          "name": "T",
          "printedName": "T",
          "declKind": "AssociatedType",
          "usr": "s:4cake4PSubP1TQa",
          "moduleName": "cake",
          "protocolReq": true,
          "overriding": true
        },
        {
          "kind": "Function",
          "name": "foo",
          "printedName": "foo()",
          "children": [
            {
              "kind": "TypeNominal",
              "name": "Void",
              "printedName": "()",
              "usr": ""
            }
          ],
          "declKind": "Func",
          "usr": "s:4cake4PSubP3fooyyF",
          "moduleName": "cake",
          "genericSig": "<τ_0_0 where τ_0_0 : PSub>",
          "protocolReq": true,
          "overriding": true,
          "declAttributes": [
            "Override"
          ]
        }
      ],
      "declKind": "Protocol",
      "usr": "s:4cake4PSubP",
      "moduleName": "cake",
      "genericSig": "<τ_0_0 : PSuper>",
      "conformingProtocols": [
        "PSuper"
      ]
    },
    {
      "kind": "TypeDecl",
      "name": "Int",
      "printedName": "Int",
      "children": [
        {
          "kind": "Function",
          "name": "foo",
          "printedName": "foo()",
          "children": [
            {
              "kind": "TypeNominal",
              "name": "Void",
              "printedName": "()",
              "usr": ""
            }
          ],
          "declKind": "Func",
          "usr": "s:Si4cakeE3fooyyF",
          "moduleName": "cake"
        },
        {
          "kind": "Function",
          "name": "bar",
          "printedName": "bar()",
          "children": [
            {
              "kind": "TypeNominal",
              "name": "Void",
              "printedName": "()",
              "usr": ""
            }
          ],
          "declKind": "Func",
          "usr": "s:Si4cakeE3baryyF",
          "moduleName": "cake"
        }
      ],
      "declKind": "Struct",
      "usr": "s:Si",
      "moduleName": "Swift",
      "declAttributes": [
        "FixedLayout"
      ],
      "conformingProtocols": [
        "Comparable",
        "SignedInteger",
        "_ExpressibleByBuiltinIntegerLiteral",
        "BinaryInteger",
        "LosslessStringConvertible",
        "SignedNumeric",
        "Numeric",
        "CustomStringConvertible",
        "Strideable",
        "ExpressibleByIntegerLiteral",
        "FixedWidthInteger",
        "P1",
        "Encodable",
        "Decodable",
        "Hashable",
        "Equatable",
        "_HasCustomAnyHashableRepresentation",
        "CustomReflectable",
        "_CustomPlaygroundQuickLookable",
        "MirrorPath",
        "CVarArg"
      ]
    }
  ]
}<|MERGE_RESOLUTION|>--- conflicted
+++ resolved
@@ -487,26 +487,6 @@
           "fixedbinaryorder": 0
         },
         {
-<<<<<<< HEAD
-          "kind": "TypeAlias",
-          "name": "RawValue",
-          "printedName": "RawValue",
-          "children": [
-            {
-              "kind": "TypeNominal",
-              "name": "Int",
-              "printedName": "Int",
-              "usr": "s:Si"
-            }
-          ],
-          "declKind": "TypeAlias",
-          "usr": "s:4cake6NumberO8RawValuea",
-          "moduleName": "cake",
-          "implicit": true
-        },
-        {
-=======
->>>>>>> ceaa5db6
           "kind": "Var",
           "name": "hashValue",
           "printedName": "hashValue",
@@ -969,31 +949,10 @@
               "moduleName": "cake",
               "genericSig": "<τ_0_0 where τ_0_0 : ProWithAssociatedType>"
             }
-<<<<<<< HEAD
           ],
           "declKind": "Var",
           "usr": "s:4cake21ProWithAssociatedTypePAAE9NonReqVarSivp",
           "moduleName": "cake"
-        },
-        {
-          "kind": "TypeAlias",
-          "name": "NonReqAlias",
-          "printedName": "NonReqAlias",
-          "children": [
-            {
-              "kind": "TypeNominal",
-              "name": "Int",
-              "printedName": "Int",
-              "usr": "s:Si"
-            }
-          ],
-          "declKind": "TypeAlias",
-          "usr": "s:4cake21ProWithAssociatedTypePAAE11NonReqAliasa",
-          "moduleName": "cake",
-          "genericSig": "<τ_0_0 where τ_0_0 : ProWithAssociatedType>"
-=======
-          ]
->>>>>>> ceaa5db6
         }
       ],
       "declKind": "Protocol",
