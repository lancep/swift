// RUN: rm -rf %t && mkdir %t
// RUN: %target-build-swift %s -profile-generate -profile-coverage-mapping -o %t/main
// RUN: env LLVM_PROFILE_FILE=%t/default.profraw %target-run %t/main
// RUN: %llvm-profdata merge %t/default.profraw -o %t/default.profdata
// RUN: %llvm-profdata show %t/default.profdata -function=main | FileCheck %s --check-prefix=CHECK-PROF
// RUN: %llvm-cov show %t/main -instr-profile=%t/default.profdata | FileCheck %s --check-prefix=CHECK-COV
// RUN: rm -rf %t

// REQUIRES: profile_runtime
// REQUIRES: OS=macosx
<<<<<<< HEAD
// REQUIRES: rdar://problem/25493310
=======
// XFAIL: asan
>>>>>>> 0ecd8ed4

func main() {
// CHECK-PROF: Counters: 2
// CHECK-PROF: Function count: 1
// CHECK-COV: 1|{{.*}}[[@LINE+1]]|{{.*}}if (true)
  if (true) {}
}

main()<|MERGE_RESOLUTION|>--- conflicted
+++ resolved
@@ -8,11 +8,8 @@
 
 // REQUIRES: profile_runtime
 // REQUIRES: OS=macosx
-<<<<<<< HEAD
 // REQUIRES: rdar://problem/25493310
-=======
 // XFAIL: asan
->>>>>>> 0ecd8ed4
 
 func main() {
 // CHECK-PROF: Counters: 2
